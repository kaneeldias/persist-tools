--- conflicted
+++ resolved
@@ -37,16 +37,11 @@
     private final boolean arrayType;
     private final boolean optionalType;
     private Relation relation;
-<<<<<<< HEAD
     private Enum enumValue;
-
-    EntityField(String fieldName, String fieldType, boolean arrayType, boolean optionalType) {
-=======
     private final NodeList<AnnotationNode> annotationNodes;
 
-    private EntityField(String fieldName, String fieldType, boolean arrayType, boolean optionalType,
+    EntityField(String fieldName, String fieldType, boolean arrayType, boolean optionalType,
                         NodeList<AnnotationNode> annotationNodes) {
->>>>>>> 7d7efdba
         this.fieldName = fieldName;
         this.fieldType = fieldType;
         this.arrayType = arrayType;
