/*
 *  Copyright (c) 2022, WSO2 Inc. (http://www.wso2.org) All Rights Reserved.
 *
 *  WSO2 Inc. licenses this file to you under the Apache License,
 *  Version 2.0 (the "License"); you may not use this file except
 *  in compliance with the License.
 *  You may obtain a copy of the License at
 *
 *    http://www.apache.org/licenses/LICENSE-2.0
 *
 *  Unless required by applicable law or agreed to in writing,
 *  software distributed under the License is distributed on an
 *  "AS IS" BASIS, WITHOUT WARRANTIES OR CONDITIONS OF ANY
 *  KIND, either express or implied.  See the License for the
 *  specific language governing permissions and limitations
 *  under the License.
 */
package io.ballerina.persist.cmd;

import io.ballerina.cli.BLauncherCmd;
import io.ballerina.persist.nodegenerator.SyntaxTreeGenerator;
import io.ballerina.persist.objects.BalException;
import io.ballerina.persist.utils.JdbcDriverLoader;
import io.ballerina.projects.DependencyGraph;
import io.ballerina.projects.Package;
import io.ballerina.projects.Project;
import io.ballerina.projects.ProjectException;
import io.ballerina.projects.ResolvedPackageDependency;
import io.ballerina.projects.directory.BuildProject;
import io.ballerina.projects.directory.ProjectLoader;
import picocli.CommandLine;

import java.io.BufferedReader;
import java.io.File;
import java.io.FileReader;
import java.io.IOException;
import java.io.PrintStream;
import java.lang.reflect.InvocationTargetException;
import java.net.MalformedURLException;
import java.net.URL;
import java.nio.file.Path;
import java.nio.file.Paths;
import java.sql.Connection;
import java.sql.Driver;
import java.sql.ResultSet;
import java.sql.SQLException;
import java.sql.Statement;
import java.util.HashMap;
import java.util.List;
import java.util.Map;
import java.util.Properties;
import java.util.regex.Pattern;

import static io.ballerina.persist.PersistToolsConstants.BALLERINA_MYSQL_DRIVER_NAME;
import static io.ballerina.persist.PersistToolsConstants.COMPONENT_IDENTIFIER;
import static io.ballerina.persist.PersistToolsConstants.CONFIG_SCRIPT_FILE;
import static io.ballerina.persist.PersistToolsConstants.CREATE_DATABASE_SQL;
import static io.ballerina.persist.PersistToolsConstants.DATABASE;
import static io.ballerina.persist.PersistToolsConstants.DATABASE_CONFIGURATION_BAL;
import static io.ballerina.persist.PersistToolsConstants.HOST;
import static io.ballerina.persist.PersistToolsConstants.KEYWORD_CLIENTS;
import static io.ballerina.persist.PersistToolsConstants.MYSQL;
import static io.ballerina.persist.PersistToolsConstants.MYSQL_CONNECTOR_NAME_PREFIX;
import static io.ballerina.persist.PersistToolsConstants.MYSQL_DRIVER_CLASS;
import static io.ballerina.persist.PersistToolsConstants.PASSWORD;
import static io.ballerina.persist.PersistToolsConstants.PERSIST_TOML_FILE;
<<<<<<< HEAD
import static io.ballerina.persist.PersistToolsConstants.PLATFORM_LIBS;
=======
import static io.ballerina.persist.PersistToolsConstants.PLATFORM;
>>>>>>> 1ada49bd
import static io.ballerina.persist.PersistToolsConstants.PORT;
import static io.ballerina.persist.PersistToolsConstants.PROPERTY_KEY_PATH;
import static io.ballerina.persist.PersistToolsConstants.SQL_SCRIPT_FILE;
import static io.ballerina.persist.PersistToolsConstants.SUBMODULE_FOLDER;
import static io.ballerina.persist.PersistToolsConstants.SUBMODULE_PERSIST;
import static io.ballerina.persist.PersistToolsConstants.TARGET_DIR;
import static io.ballerina.persist.PersistToolsConstants.USER;
import static io.ballerina.persist.nodegenerator.BalFileConstants.JDBC_URL_WITHOUT_DATABASE;
import static io.ballerina.persist.nodegenerator.BalFileConstants.JDBC_URL_WITH_DATABASE;
import static io.ballerina.persist.nodegenerator.BalFileConstants.PERSIST;
import static io.ballerina.persist.nodegenerator.BalFileConstants.PLACEHOLDER_PATTERN;

/**
 * Class to implement "persist push" command for ballerina.
 *
 * @since 0.1.0
 */

@CommandLine.Command(
        name = "push",
        description = "Create database tables corresponding to user-defined entities")

public class Push implements BLauncherCmd {

    private final PrintStream errStream = System.err;
    private final PrintStream stdStream = System.out;
    private static final String COMMAND_IDENTIFIER = "persist-db-push";
    Project balProject;
    public String sourcePath = "";
    public String configPath = CONFIG_SCRIPT_FILE;
<<<<<<< HEAD
    public String persistConfigPath = PERSIST_TOML_FILE;
    public Path driverPath = Paths.get(TARGET_DIR, PLATFORM_LIBS);
=======
>>>>>>> 1ada49bd
    Driver driver;
    HashMap<String, String> configurations;
    HashMap<String, String> persistConfigurations;
    @CommandLine.Option(names = {"-h", "--help"}, hidden = true)
    private boolean helpFlag;

    @Override
    public void execute() {
        String name;
        configurations = new HashMap<>();
        String[] sqlLines;
        Statement statement;

        if (helpFlag) {
            String commandUsageInfo = BLauncherCmd.getCommandUsageInfo(COMMAND_IDENTIFIER);
            errStream.println(commandUsageInfo);
            return;
        }
<<<<<<< HEAD
        try  {
            balProject = ProjectLoader.loadProject(Paths.get(sourcePath));
            name = balProject.currentPackage().descriptor().name().value() + "." + "clients";
            setupJdbcDriver();
=======
        Path persistTomlPath = Paths.get(this.sourcePath, SUBMODULE_PERSIST, PERSIST_TOML_FILE);
        Path databaseConfigurationBalPath = Paths.get(this.sourcePath, SUBMODULE_FOLDER, KEYWORD_CLIENTS,
                DATABASE_CONFIGURATION_BAL);
        File persistToml = new File(persistTomlPath.toString());
        File databaseConfigurationsBal = new File(databaseConfigurationBalPath.toString());
        if (!persistToml.exists() || !databaseConfigurationsBal.exists()) {
            errStream.println("Persist project is not initiated. Please run `bal persist init` " +
                    "to initiate the project before the database schema generation");
            return;
        }

        try  {
            balProject = ProjectLoader.loadProject(Paths.get(sourcePath));
            name = balProject.currentPackage().descriptor().org().value() + "." + balProject.currentPackage()
                    .descriptor().name().value() + "." + "clients";
>>>>>>> 1ada49bd

            balProject = BuildProject.load(Paths.get(sourcePath).toAbsolutePath());
            balProject.currentPackage().getCompilation();
            persistConfigurations = SyntaxTreeGenerator.readToml(Paths.get(this.sourcePath, PERSIST,
                    this.persistConfigPath), name);
            for (String key : persistConfigurations.keySet()) {
                if (Pattern.matches(PLACEHOLDER_PATTERN, persistConfigurations.get(key))) {
                      populatePlaceHolder(persistConfigurations);
                }
            }
            sqlLines = readSqlFile();
            loadJdbcDriver();
        } catch (ProjectException | BalException  e) {
            errStream.println(e.getMessage());
            return;
        }
        String url = String.format(JDBC_URL_WITHOUT_DATABASE, MYSQL,
                persistConfigurations.get(HOST).replaceAll("\"", ""), persistConfigurations.get(PORT));
        String user = persistConfigurations.get(USER).replaceAll("\"", "");
        String password = persistConfigurations.get(PASSWORD).replaceAll("\"", "");
        String database = persistConfigurations.get(DATABASE).replaceAll("\"", "");

        Properties props = new Properties();
        props.put(USER, user);
        props.put(PASSWORD, password);
        try (Connection connection = driver.connect(url, props)) {
            ResultSet resultSet = connection.getMetaData().getCatalogs();
            boolean databaseExists = false;
            while (resultSet.next()) {

                if (resultSet.getString(1).trim().equals(database)) {
                    databaseExists = true;
                    break;
                }
            }
            if (!databaseExists) {
                statement = connection.createStatement();
                String query = String.format(CREATE_DATABASE_SQL, database);
                statement.executeUpdate(query);
                stdStream.println("Created Database. " + database);
            }
        } catch (SQLException e) {
            errStream.println("Error occurred while creating the database." + e.getMessage());
            return;
        }

        String databaseUrl = String.format(JDBC_URL_WITH_DATABASE, MYSQL,
                    persistConfigurations.get(HOST).replaceAll("\"", ""), persistConfigurations.get(PORT),
                persistConfigurations.get(DATABASE).replaceAll("\"", ""));

        try (Connection connection = driver.connect(databaseUrl, props)) {
            statement = connection.createStatement();
            for (String sqlLine : sqlLines) {
                if (!sqlLine.trim().equals("")) {
                    statement.executeUpdate(sqlLine);
                }
            }
            statement.close();
        } catch (SQLException e) {
            errStream.println(String.format("Error while creating the tables in the database %s ", database)
                    + e.getMessage());
            return;
        }
        stdStream.println(String.format("Created tables for entities in the database %s", database));
    }

    public void setSourcePath(String sourcePath) {
        this.sourcePath = sourcePath;
    }

    public HashMap<String, String> getConfigurations() {
        return this.persistConfigurations;
    }

    private void loadJdbcDriver() throws BalException {
        Path driverPath = getDriverPath().getParent().toAbsolutePath();
        URL[] urls = {};
        try {
            JdbcDriverLoader driverLoader = new JdbcDriverLoader(urls, driverPath);
            Class<?> drvClass = driverLoader.loadClass(MYSQL_DRIVER_CLASS);
            driver = (Driver) drvClass.getDeclaredConstructor().newInstance();
        } catch (ProjectException e) {
            throw new BalException("Not a Ballerina project (or any parent up to mount point)\n" +
                    "You should run this command inside a Ballerina project.");
        } catch (ClassNotFoundException e) {
            throw new BalException("Required database driver not found. " + e.getMessage());
        } catch (InstantiationException | InvocationTargetException e) {
            throw new BalException("Error instantiation the jdbc driver. " + e.getMessage());
        } catch (IllegalAccessException e) {
            throw new BalException("Access denied error while trying to instantiation the database driver" +
                    e.getMessage());
        } catch (NoSuchMethodException e) {
            throw new BalException("Method not found error while trying to instantiate jdbc driver : "
                    + e.getMessage());
        } catch (MalformedURLException e) {
            throw new BalException("Error in jdbc driver path : " + e.getMessage());
        }
    }
    private void populatePlaceHolder(HashMap<String, String> persistConfigurations)
            throws BalException {
        SyntaxTreeGenerator.populateConfiguration(persistConfigurations, Paths.get(this.sourcePath,
                                this.configPath).toAbsolutePath());
    }
    private String[] readSqlFile() throws BalException {
        String[] sqlLines;
        String sValue;
        StringBuilder stringBuilder = new StringBuilder();
        try (FileReader fileReader = new FileReader(Paths.get(this.sourcePath, TARGET_DIR, SQL_SCRIPT_FILE).
                toAbsolutePath().toString())) {
            BufferedReader bufferedReader = new BufferedReader(fileReader);
            while ((sValue = bufferedReader.readLine()) != null) {
                stringBuilder.append(sValue);
            }
            bufferedReader.close();
            sqlLines = stringBuilder.toString().split(";");
            return sqlLines;
        } catch (IOException e) {
            throw new BalException("Error while reading the SQL script file (persist_db_push.sql) " +
                    "generated in the project target directory. ");
        }
    }

    @Override
    public void setParentCmdParser(CommandLine parentCmdParser) {
    }
    @Override
    public String getName() {
        return COMPONENT_IDENTIFIER;
    }
    
    @Override
    public void printLongDesc(StringBuilder out) {
        out.append("Create databases and tables for the entity records defined in the Ballerina project")
                .append(System.lineSeparator());
        out.append(System.lineSeparator());
    }
    @Override
    public void printUsage(StringBuilder stringBuilder) {
        stringBuilder.append("  ballerina " + COMPONENT_IDENTIFIER + " db push").append(System.lineSeparator());
    }

    private Path getDriverPath() throws BalException {
        String relativeLibPath;

        DependencyGraph<ResolvedPackageDependency> resolvedPackageDependencyDependencyGraph =
                balProject.currentPackage().getResolution().dependencyGraph();

        ResolvedPackageDependency root = resolvedPackageDependencyDependencyGraph.getRoot();

        Package mysql = resolvedPackageDependencyDependencyGraph.getDirectDependencies(root).stream().
                filter(resolvedPackageDependency -> resolvedPackageDependency.packageInstance().
                descriptor().toString().contains(BALLERINA_MYSQL_DRIVER_NAME)).findFirst().get().packageInstance();

        List<Map<String, Object>> dependencies = mysql.manifest().platform(PLATFORM).dependencies();

        for (Map<String, Object> dependency : dependencies) {
            if (dependency.get(PROPERTY_KEY_PATH).toString().contains(MYSQL_CONNECTOR_NAME_PREFIX)) {
                relativeLibPath = dependency.get(PROPERTY_KEY_PATH).toString();
                return mysql.project().sourceRoot().resolve(relativeLibPath);
            }
        }
        // Unreachable code since the driver jar is pulled from the central and stored in the local cache
        // when the project is being built prior to this function.
        throw new BalException("Failed to retrieve MySQL driver path in the local cache");
    }
}<|MERGE_RESOLUTION|>--- conflicted
+++ resolved
@@ -64,11 +64,7 @@
 import static io.ballerina.persist.PersistToolsConstants.MYSQL_DRIVER_CLASS;
 import static io.ballerina.persist.PersistToolsConstants.PASSWORD;
 import static io.ballerina.persist.PersistToolsConstants.PERSIST_TOML_FILE;
-<<<<<<< HEAD
-import static io.ballerina.persist.PersistToolsConstants.PLATFORM_LIBS;
-=======
 import static io.ballerina.persist.PersistToolsConstants.PLATFORM;
->>>>>>> 1ada49bd
 import static io.ballerina.persist.PersistToolsConstants.PORT;
 import static io.ballerina.persist.PersistToolsConstants.PROPERTY_KEY_PATH;
 import static io.ballerina.persist.PersistToolsConstants.SQL_SCRIPT_FILE;
@@ -99,11 +95,7 @@
     Project balProject;
     public String sourcePath = "";
     public String configPath = CONFIG_SCRIPT_FILE;
-<<<<<<< HEAD
     public String persistConfigPath = PERSIST_TOML_FILE;
-    public Path driverPath = Paths.get(TARGET_DIR, PLATFORM_LIBS);
-=======
->>>>>>> 1ada49bd
     Driver driver;
     HashMap<String, String> configurations;
     HashMap<String, String> persistConfigurations;
@@ -122,12 +114,6 @@
             errStream.println(commandUsageInfo);
             return;
         }
-<<<<<<< HEAD
-        try  {
-            balProject = ProjectLoader.loadProject(Paths.get(sourcePath));
-            name = balProject.currentPackage().descriptor().name().value() + "." + "clients";
-            setupJdbcDriver();
-=======
         Path persistTomlPath = Paths.get(this.sourcePath, SUBMODULE_PERSIST, PERSIST_TOML_FILE);
         Path databaseConfigurationBalPath = Paths.get(this.sourcePath, SUBMODULE_FOLDER, KEYWORD_CLIENTS,
                 DATABASE_CONFIGURATION_BAL);
@@ -141,9 +127,7 @@
 
         try  {
             balProject = ProjectLoader.loadProject(Paths.get(sourcePath));
-            name = balProject.currentPackage().descriptor().org().value() + "." + balProject.currentPackage()
-                    .descriptor().name().value() + "." + "clients";
->>>>>>> 1ada49bd
+            name = balProject.currentPackage().descriptor().name().value() + "." + "clients";
 
             balProject = BuildProject.load(Paths.get(sourcePath).toAbsolutePath());
             balProject.currentPackage().getCompilation();
