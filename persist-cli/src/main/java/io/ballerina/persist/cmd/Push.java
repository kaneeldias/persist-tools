--- conflicted
+++ resolved
@@ -141,12 +141,7 @@
         try {
             balProject = BuildProject.load(projectPath); // refer the value from the project path
             balProject.currentPackage().getCompilation();
-<<<<<<< HEAD
-            driver = getJdbcDriver(balProject);
             persistConfigurations = TomlSyntaxGenerator.readPersistToml(persistTomlPath);
-=======
-            persistConfigurations = SyntaxTreeGenerator.readPersistToml(persistTomlPath);
->>>>>>> 1568da88
         } catch (BalException e) {
             errStream.println("Error occurred while loading db configurations and driver. " + e.getMessage());
             return;
@@ -245,7 +240,6 @@
         return driver;
     }
 
-
     @Override
     public void setParentCmdParser(CommandLine parentCmdParser) {
     }
