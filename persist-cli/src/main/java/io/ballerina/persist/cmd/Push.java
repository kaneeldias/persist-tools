--- conflicted
+++ resolved
@@ -232,12 +232,8 @@
             throw new BalException("Error in jdbc driver path : " + e.getMessage());
         }
     }
-<<<<<<< HEAD
-
-    private void populatePlaceHolder(HashMap<String, String> persistConfigurations)
-=======
+    
     private HashMap<String, String> populatePlaceHolder(HashMap<String, String> templatedEntry)
->>>>>>> 8b5969fd
             throws BalException {
         HashMap<String, TableNode> configs = SyntaxTreeGenerator.getConfigs(Paths.get(
                 this.sourcePath, CONFIG_SCRIPT_FILE).toAbsolutePath());
