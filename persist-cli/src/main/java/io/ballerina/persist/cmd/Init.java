/*
 *  Copyright (c) 2022, WSO2 Inc. (http://www.wso2.org) All Rights Reserved.
 *
 *  WSO2 Inc. licenses this file to you under the Apache License,
 *  Version 2.0 (the "License"); you may not use this file except
 *  in compliance with the License.
 *  You may obtain a copy of the License at
 *
 *    http://www.apache.org/licenses/LICENSE-2.0
 *
 *  Unless required by applicable law or agreed to in writing,
 *  software distributed under the License is distributed on an
 *  "AS IS" BASIS, WITHOUT WARRANTIES OR CONDITIONS OF ANY
 *  KIND, either express or implied.  See the License for the
 *  specific language governing permissions and limitations
 *  under the License.
 */
package io.ballerina.persist.cmd;

import io.ballerina.cli.BLauncherCmd;
import io.ballerina.persist.BalException;
import io.ballerina.persist.PersistToolsConstants;
import io.ballerina.persist.nodegenerator.BalSyntaxGenerator;
import io.ballerina.persist.nodegenerator.TomlSyntaxGenerator;
import io.ballerina.projects.util.ProjectUtils;
import picocli.CommandLine;

import java.io.IOException;
import java.io.PrintStream;
import java.io.PrintWriter;
import java.nio.charset.StandardCharsets;
import java.nio.file.Files;
import java.nio.file.Path;
import java.nio.file.Paths;
import java.util.Arrays;
import java.util.List;
import java.util.Locale;
import java.util.Objects;
import java.util.stream.Collectors;
import java.util.stream.Stream;

import static io.ballerina.persist.PersistToolsConstants.COMPONENT_IDENTIFIER;
import static io.ballerina.persist.PersistToolsConstants.PERSIST_DIRECTORY;
import static io.ballerina.persist.PersistToolsConstants.SCHEMA_FILE_NAME;
import static io.ballerina.persist.PersistToolsConstants.SUPPORTED_DB_PROVIDERS;
import static io.ballerina.persist.nodegenerator.BalSyntaxConstants.BAL_EXTENTION;
<<<<<<< HEAD
import static io.ballerina.persist.nodegenerator.BalSyntaxConstants.KEYWORD_IN_MEMORY;
import static io.ballerina.persist.nodegenerator.BalSyntaxConstants.KEYWORD_MYSQL;
=======
>>>>>>> bbe7476b
import static io.ballerina.persist.nodegenerator.TomlSyntaxGenerator.readPackageName;
import static io.ballerina.persist.utils.BalProjectUtils.validateBallerinaProject;
import static io.ballerina.projects.util.ProjectConstants.BALLERINA_TOML;

/**
 * Class to implement "persist init" command for ballerina.
 *
 * @since 0.1.0
 */

@CommandLine.Command(
        name = "init",
        description = "Initialize the persistence layer in the Ballerina project.")

public class Init implements BLauncherCmd {

    private final PrintStream errStream = System.err;
    private static final String COMMAND_IDENTIFIER = "persist-init";
    private final String sourcePath;

    @CommandLine.Option(names = {"-h", "--help"}, hidden = true)
    private boolean helpFlag;

    @CommandLine.Option(names = {"--datastore"})
    private String datastore;

    @CommandLine.Option(names = {"--module"})
    private String module;

    public Init() {
        this("");
    }

    public Init(String sourcePath) {
        this.sourcePath = sourcePath;
    }

    @Override
    public void execute() {
        if (helpFlag) {
            String commandUsageInfo = BLauncherCmd.getCommandUsageInfo(COMMAND_IDENTIFIER);
            errStream.println(commandUsageInfo);
            return;
        }

        if (datastore == null) {
<<<<<<< HEAD
            datastore = KEYWORD_IN_MEMORY;
        } else if (!datastore.equals(KEYWORD_MYSQL) && !datastore.equals(KEYWORD_IN_MEMORY)) {
            errStream.printf("ERROR: the persist layer supports only " +
                    "'mysql' or 'inMemory' datastore. but found '%s' datasource.%n", datastore);
=======
            datastore = PersistToolsConstants.SupportDataSources.IN_MEMORY_TABLE;
        } else if (!SUPPORTED_DB_PROVIDERS.contains(datastore)) {
            errStream.printf("ERROR: the persist layer supports one of data stores: %s" +
                    ". but found '%s' datasource.%n", Arrays.toString(SUPPORTED_DB_PROVIDERS.toArray()), datastore);
>>>>>>> bbe7476b
            return;
        }

        Path projectPath = Paths.get(sourcePath);
        try {
            validateBallerinaProject(projectPath);
        } catch (BalException e) {
            errStream.println(e.getMessage());
            return;
        }
        String packageName;
        try {
            packageName = readPackageName(this.sourcePath);
        } catch (BalException e) {
            errStream.println(e.getMessage());
            return;
        }
        if (module == null) {
            module = packageName;
        } else {
            module = module.replaceAll("\"", "");
        }
        if (!ProjectUtils.validateModuleName(module)) {
            errStream.println("ERROR: invalid module name : '" + module + "' :\n" +
                    "module name can only contain alphanumerics, underscores and periods");
            return;
        } else if (!ProjectUtils.validateNameLength(module)) {
            errStream.println("ERROR: invalid module name : '" + module + "' :\n" +
                    "maximum length of module name is 256 characters");
            return;
        }
        try {
            String moduleName = packageName;
            if (!module.equals(packageName)) {
                moduleName = String.format("%s.%s", packageName.replaceAll("\"", ""), module);
            }
            updateBallerinaToml(moduleName, datastore);
        } catch (BalException e) {
            errStream.println("ERROR: failed to add persist configurations in the toml file. " + e.getMessage());
            return;
        }

        Path persistDirPath = Paths.get(this.sourcePath, PERSIST_DIRECTORY);
        if (!Files.exists(persistDirPath)) {
            try {
                Files.createDirectory(persistDirPath.toAbsolutePath());
            } catch (IOException e) {
                errStream.println("ERROR: failed to create the persist directory. " + e.getMessage());
                return;
            }
        }
        List<String> schemaFiles;
        try (Stream<Path> stream = Files.list(persistDirPath)) {
            schemaFiles = stream.filter(file -> !Files.isDirectory(file))
                    .map(Path::getFileName)
                    .filter(Objects::nonNull)
                    .filter(file -> file.toString().toLowerCase(Locale.ENGLISH).endsWith(BAL_EXTENTION))
                    .map(file -> file.toString().replace(BAL_EXTENTION, ""))
                    .collect(Collectors.toList());
        } catch (IOException e) {
            errStream.println("ERROR: failed to list model definition files in the persist directory. "
                    + e.getMessage());
            return;
        }
        if (schemaFiles.size() > 1) {
            errStream.println("ERROR: the persist directory allows only one model definition file, " +
                    "but contains many files.");
            return;
        }
        if (schemaFiles.size() == 0) {
            try {
                generateSchemaBalFile(persistDirPath);
            } catch (BalException e) {
                errStream.println("ERROR: failed to create the model definition file in persist directory. "
                        + e.getMessage());
                return;
            }
        }

        errStream.println("Initialized persistence in your Ballerina project.");
        errStream.println(System.lineSeparator() + "Your Persist schema is at persist/model.bal.");
        errStream.println("You can now update it with entity definitions.");
        errStream.println(System.lineSeparator() + "Next steps:");

        errStream.println("Run bal persist generate to generate the Ballerina Client, Types," +
                " and Scripts. You can then start querying your database.");

    }

    private void generateSchemaBalFile(Path persistPath) throws BalException {
        try {
            String configTree = BalSyntaxGenerator.generateSchemaSyntaxTree();
            writeOutputString(configTree, persistPath.resolve(SCHEMA_FILE_NAME + BAL_EXTENTION)
                    .toAbsolutePath().toString());
        } catch (Exception e) {
            throw new BalException(e.getMessage());
        }
    }

    private void updateBallerinaToml(String module, String datastore) throws BalException {
        try {
            String syntaxTree = TomlSyntaxGenerator.updateBallerinaToml(
                    Paths.get(this.sourcePath, BALLERINA_TOML), module, datastore);
            writeOutputString(syntaxTree,
                    Paths.get(this.sourcePath, BALLERINA_TOML).toAbsolutePath().toString());
        } catch (Exception e) {
            throw new BalException("could not update the Ballerina.toml with persist configurations. " +
                    e.getMessage());
        }
    }

    private void writeOutputString(String content, String outPath) throws Exception {
        Path pathToFile = Paths.get(outPath);
        Path parentDirectory = pathToFile.getParent();
        if (Objects.nonNull(parentDirectory)) {
            if (!Files.exists(parentDirectory)) {
                try {
                    Files.createDirectories(parentDirectory);
                } catch (IOException e) {
                    throw new BalException(
                            String.format("could not create the parent directories of output path %s. %s",
                                    parentDirectory, e.getMessage()));
                }
            }
            try (PrintWriter writer = new PrintWriter(outPath, StandardCharsets.UTF_8)) {
                writer.println(content);
            }
        }
    }

    @Override
    public void setParentCmdParser(CommandLine parentCmdParser) {
    }
    @Override
    public String getName() {
        return COMPONENT_IDENTIFIER;
    }
    
    @Override
    public void printLongDesc(StringBuilder out) {
        out.append("Generate database configurations file inside the Ballerina project").append(System.lineSeparator());
        out.append(System.lineSeparator());
    }
    
    @Override
    public void printUsage(StringBuilder stringBuilder) {
        stringBuilder.append("  ballerina " + COMPONENT_IDENTIFIER +
                " init").append(System.lineSeparator());
    }
}<|MERGE_RESOLUTION|>--- conflicted
+++ resolved
@@ -44,11 +44,6 @@
 import static io.ballerina.persist.PersistToolsConstants.SCHEMA_FILE_NAME;
 import static io.ballerina.persist.PersistToolsConstants.SUPPORTED_DB_PROVIDERS;
 import static io.ballerina.persist.nodegenerator.BalSyntaxConstants.BAL_EXTENTION;
-<<<<<<< HEAD
-import static io.ballerina.persist.nodegenerator.BalSyntaxConstants.KEYWORD_IN_MEMORY;
-import static io.ballerina.persist.nodegenerator.BalSyntaxConstants.KEYWORD_MYSQL;
-=======
->>>>>>> bbe7476b
 import static io.ballerina.persist.nodegenerator.TomlSyntaxGenerator.readPackageName;
 import static io.ballerina.persist.utils.BalProjectUtils.validateBallerinaProject;
 import static io.ballerina.projects.util.ProjectConstants.BALLERINA_TOML;
@@ -95,17 +90,10 @@
         }
 
         if (datastore == null) {
-<<<<<<< HEAD
-            datastore = KEYWORD_IN_MEMORY;
-        } else if (!datastore.equals(KEYWORD_MYSQL) && !datastore.equals(KEYWORD_IN_MEMORY)) {
-            errStream.printf("ERROR: the persist layer supports only " +
-                    "'mysql' or 'inMemory' datastore. but found '%s' datasource.%n", datastore);
-=======
             datastore = PersistToolsConstants.SupportDataSources.IN_MEMORY_TABLE;
         } else if (!SUPPORTED_DB_PROVIDERS.contains(datastore)) {
             errStream.printf("ERROR: the persist layer supports one of data stores: %s" +
                     ". but found '%s' datasource.%n", Arrays.toString(SUPPORTED_DB_PROVIDERS.toArray()), datastore);
->>>>>>> bbe7476b
             return;
         }
 
