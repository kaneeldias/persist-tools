--- conflicted
+++ resolved
@@ -67,7 +67,7 @@
 
     @Override
     public Client getClientObject(Module entityModule) {
-        Client clientObject = BalSyntaxUtils.generateClientSignature();
+        Client clientObject = BalSyntaxUtils.generateClientSignature(true);
         clientObject.addMember(NodeParser.parseObjectMember(BalSyntaxConstants.INIT_IN_MEMORY_CLIENT), true);
         clientObject.addMember(NodeParser.parseObjectMember(""), true);
         return clientObject;
@@ -101,7 +101,6 @@
         return BalSyntaxUtils.generateGetByKeyFunction(entity, "InMemoryProcessor");
     }
 
-    @Override
     public FunctionDefinitionNode getCloseFunction() {
         Function close = BalSyntaxUtils.generateCloseFunction();
         close.addStatement(NodeParser.parseStatement(BalSyntaxConstants.RETURN_NIL));
@@ -112,7 +111,7 @@
     public FunctionDefinitionNode getPostFunction(Entity entity) {
         String parameterType = String.format(BalSyntaxConstants.INSERT_RECORD, entity.getEntityName());
         List<EntityField> primaryKeys = entity.getKeys();
-        Function create = BalSyntaxUtils.generatePostFunction(entity, primaryKeys, parameterType);
+        Function create = BalSyntaxUtils.generatePostFunction(entity, primaryKeys, parameterType, true);
         addFunctionBodyToInMemoryPostResource(create, primaryKeys, entity, parameterType);
         return create.getFunctionDefinitionNode();
     }
@@ -139,7 +138,7 @@
             }
             primaryKeys.append(BalSyntaxConstants.CLOSE_BRACKET);
         }
-        Function update = BalSyntaxUtils.generatePutFunction(entity, path, filterKeys);
+        Function update = BalSyntaxUtils.generatePutFunction(entity, path, filterKeys, true);
         update.addStatement(NodeParser.parseStatement(BalSyntaxConstants.LOCK));
         update.addStatement(NodeParser.parseStatement(BalSyntaxConstants.OPEN_BRACE));
         IfElse hasCheck = new IfElse(NodeParser.parseExpression(String.format(BalSyntaxConstants.HAS_NOT_KEY,
@@ -165,7 +164,7 @@
     public FunctionDefinitionNode getDeleteFunction(Entity entity) {
         StringBuilder filterKeys = new StringBuilder(BalSyntaxConstants.OPEN_BRACE);
         StringBuilder path = new StringBuilder(BalSyntaxConstants.BACK_SLASH + entity.getResourceName());
-        Function delete = BalSyntaxUtils.generateDeleteFunction(entity, path, filterKeys);
+        Function delete = BalSyntaxUtils.generateDeleteFunction(entity, path, filterKeys, true);
         delete.addStatement(NodeParser.parseStatement(BalSyntaxConstants.LOCK));
         delete.addStatement(NodeParser.parseStatement(BalSyntaxConstants.OPEN_BRACE));
         IfElse hasCheck = new IfElse(NodeParser.parseExpression(String.format(BalSyntaxConstants.HAS_NOT_KEY,
@@ -179,22 +178,8 @@
         return delete.getFunctionDefinitionNode();
     }
 
-<<<<<<< HEAD
-    private static void addTableParameterInit(Module entityModule, Client clientObject) {
-        for (Entity entity : entityModule.getEntityMap().values()) {
-            clientObject.addMember(NodeParser.parseObjectMember(String.format(
-                    BalSyntaxConstants.TABLE_PARAMETER_INIT_TEMPLATE,
-                    entity.getEntityName(), BalSyntaxUtils.getPrimaryKeys(entity, false),
-                    entity.getResourceName(), entity.getResourceName())), false);
-        }
-    }
-
-    private static StringBuilder addFunctionBodyToInMemoryPostResource(Function create, List<EntityField> primaryKeys,
-                                                                       Entity entity, String parameterType) {
-=======
     private static void addFunctionBodyToInMemoryPostResource(Function create, List<EntityField> primaryKeys,
                                                               Entity entity, String parameterType) {
->>>>>>> 13e4e530
         StringBuilder forEachStmt = new StringBuilder();
         forEachStmt.append(String.format(BalSyntaxConstants.FOREACH_STMT_START, parameterType));
         forEachStmt.append(BalSyntaxConstants.LOCK);
@@ -246,7 +231,7 @@
 
             StringBuilder entityMetaData = new StringBuilder();
             entityMetaData.append(String.format(BalSyntaxConstants.METADATA_KEY_FIELDS_TEMPLATE,
-                    BalSyntaxUtils.getPrimaryKeys(entity, true)));
+                    getPrimaryKeys(entity, true)));
             String resourceName = BalSyntaxUtils.stripEscapeCharacter(entity.getResourceName());
             resourceName = resourceName.substring(0, 1).toUpperCase(Locale.ENGLISH) +
                     resourceName.substring(1).toLowerCase(Locale.ENGLISH);
@@ -290,7 +275,7 @@
                                         "query" + finalResourceName.concat(associateEntityNameCamelCase),
                                         relation.getAssocEntity().getEntityName(),
                                         String.format(BalSyntaxConstants.RETURN_STATEMENT_FOR_RELATIONAL_ENTITY,
-                                                BalSyntaxConstants.SELF, associateEntityName, conditionStatement)
+                                                associateEntityName, conditionStatement)
                                 );
                                 queryMethodList.add(queryMethod);
                                 break;
@@ -313,4 +298,19 @@
         }
         return String.format(BalSyntaxConstants.IN_MEMORY_METADATA_MAP_TEMPLATE, mapBuilder);
     }
+
+    public static String getPrimaryKeys(Entity entity, boolean addDoubleQuotes) {
+        StringBuilder keyFields = new StringBuilder();
+        for (EntityField key : entity.getKeys()) {
+            if (keyFields.length() != 0) {
+                keyFields.append(BalSyntaxConstants.COMMA_WITH_SPACE);
+            }
+            if (addDoubleQuotes) {
+                keyFields.append("\"").append(BalSyntaxUtils.stripEscapeCharacter(key.getFieldName())).append("\"");
+            } else {
+                keyFields.append(BalSyntaxUtils.stripEscapeCharacter(key.getFieldName()));
+            }
+        }
+        return keyFields.toString();
+    }
 }