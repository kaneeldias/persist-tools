--- conflicted
+++ resolved
@@ -102,17 +102,7 @@
             if (entityField.getRelation() != null) {
                 continue;
             }
-<<<<<<< HEAD
-            String field = removeSingleQuote(entityField.getFieldType());
-            if (!entityField.isArrayType()) {
-                sqlType = getTypeNonArray(field);
-            } else {
-                sqlType = getTypeArray(field);
-            }
-            assert sqlType != null;
-=======
             String sqlType = getSqlType(entityField);
->>>>>>> 36383e25
             String fieldName = addBackticks(removeSingleQuote(entityField.getFieldName()));
             if (entityField.isOptionalType()) {
                 columnScript.append(MessageFormat.format("{0}{1}{2} {3},",
@@ -143,16 +133,7 @@
                     continue;
                 }
                 if (assocField.getFieldName().equals(references.get(i))) {
-<<<<<<< HEAD
-                    String field = removeSingleQuote(assocField.getFieldType());
-                    if (!assocField.isArrayType()) {
-                        referenceSqlType = getTypeNonArray(field);
-                    } else {
-                        referenceSqlType = getTypeArray(field);
-                    }
-=======
                     referenceSqlType = getSqlType(assocField);
->>>>>>> 36383e25
                     break;
                 }
             }
@@ -223,8 +204,46 @@
         }
         return keyScripts.toString();
     }
-
-<<<<<<< HEAD
+  
+    private static String getSqlType(EntityField field) throws BalException {
+        String sqlType;
+        if (!entityField.isArrayType()) {
+            sqlType = getTypeNonArray(field);
+        } else {
+            sqlType = getTypeArray(field);
+        }
+        if (!sqlType.equals(PersistToolsConstants.SqlTypes.VARCHAR)) {
+            return sqlType;
+        }
+        String length = BalSyntaxConstants.VARCHAR_LENGTH;
+        if (field.getAnnotation() != null) {
+            for (AnnotationNode annotationNode : field.getAnnotation()) {
+                String annotationName = annotationNode.annotReference().toSourceCode().trim();
+                if (annotationName.equals(BalSyntaxConstants.CONSTRAINT_STRING)) {
+                    Optional<MappingConstructorExpressionNode> annotationFieldNode = annotationNode.annotValue();
+                    if (annotationFieldNode.isPresent()) {
+                        for (MappingFieldNode mappingFieldNode : annotationFieldNode.get().fields()) {
+                            SpecificFieldNode specificFieldNode = (SpecificFieldNode) mappingFieldNode;
+                            String fieldName = specificFieldNode.fieldName().toSourceCode().trim();
+                            if (fieldName.equals(BalSyntaxConstants.MAX_LENGTH)) {
+                                Optional<ExpressionNode> valueExpr = specificFieldNode.valueExpr();
+                                if (valueExpr.isPresent()) {
+                                    length = valueExpr.get().toSourceCode().trim();
+                                }
+                            } else if (fieldName.equals(BalSyntaxConstants.LENGTH)) {
+                                Optional<ExpressionNode> valueExpr = specificFieldNode.valueExpr();
+                                if (valueExpr.isPresent()) {
+                                    length = valueExpr.get().toSourceCode().trim();
+                                }
+                            }
+                        }
+                    }
+                }
+            }
+        }
+        return sqlType + (String.format("(%s)", length));
+    }
+
     public static String getTypeNonArray(String field) throws BalException {
         switch (field) {
             case PersistToolsConstants.BallerinaTypes.INT:
@@ -256,74 +275,6 @@
     public static String getTypeArray(String field) throws BalException {
         if (PersistToolsConstants.BallerinaTypes.BYTE.equals(field)) {
             return PersistToolsConstants.SqlTypes.LONG_BLOB;
-=======
-    private static String getSqlType(EntityField field) throws BalException {
-        String sqlType = getType(field);
-        if (!sqlType.equals(PersistToolsConstants.SqlTypes.VARCHAR)) {
-            return sqlType;
-        }
-        String length = BalSyntaxConstants.VARCHAR_LENGTH;
-        if (field.getAnnotation() != null) {
-            for (AnnotationNode annotationNode : field.getAnnotation()) {
-                String annotationName = annotationNode.annotReference().toSourceCode().trim();
-                if (annotationName.equals(BalSyntaxConstants.CONSTRAINT_STRING)) {
-                    Optional<MappingConstructorExpressionNode> annotationFieldNode = annotationNode.annotValue();
-                    if (annotationFieldNode.isPresent()) {
-                        for (MappingFieldNode mappingFieldNode : annotationFieldNode.get().fields()) {
-                            SpecificFieldNode specificFieldNode = (SpecificFieldNode) mappingFieldNode;
-                            String fieldName = specificFieldNode.fieldName().toSourceCode().trim();
-                            if (fieldName.equals(BalSyntaxConstants.MAX_LENGTH)) {
-                                Optional<ExpressionNode> valueExpr = specificFieldNode.valueExpr();
-                                if (valueExpr.isPresent()) {
-                                    length = valueExpr.get().toSourceCode().trim();
-                                }
-                            } else if (fieldName.equals(BalSyntaxConstants.LENGTH)) {
-                                Optional<ExpressionNode> valueExpr = specificFieldNode.valueExpr();
-                                if (valueExpr.isPresent()) {
-                                    length = valueExpr.get().toSourceCode().trim();
-                                }
-                            }
-                        }
-                    }
-                }
-            }
-        }
-        return sqlType + (String.format("(%s)", length));
-    }
-
-    private static String getType(EntityField field) throws BalException {
-        String fieldType = removeSingleQuote(field.getFieldType());
-        if (!field.isArrayType()) {
-            switch (fieldType) {
-                case PersistToolsConstants.BallerinaTypes.INT:
-                    return PersistToolsConstants.SqlTypes.INT;
-                case PersistToolsConstants.BallerinaTypes.BOOLEAN:
-                    return PersistToolsConstants.SqlTypes.BOOLEAN;
-                case PersistToolsConstants.BallerinaTypes.DECIMAL:
-                    return PersistToolsConstants.SqlTypes.DECIMAL + String.format("(%s,%s)",
-                        PersistToolsConstants.DefaultMaxLength.DECIMAL_PRECISION,
-                        PersistToolsConstants.DefaultMaxLength.DECIMAL_SCALE);
-                case PersistToolsConstants.BallerinaTypes.FLOAT:
-                    return PersistToolsConstants.SqlTypes.DOUBLE;
-                case PersistToolsConstants.BallerinaTypes.DATE:
-                    return PersistToolsConstants.SqlTypes.DATE;
-                case PersistToolsConstants.BallerinaTypes.TIME_OF_DAY:
-                    return PersistToolsConstants.SqlTypes.TIME;
-                case PersistToolsConstants.BallerinaTypes.UTC:
-                    return PersistToolsConstants.SqlTypes.TIME_STAMP;
-                case PersistToolsConstants.BallerinaTypes.CIVIL:
-                    return PersistToolsConstants.SqlTypes.DATE_TIME;
-                case PersistToolsConstants.BallerinaTypes.STRING:
-                    return PersistToolsConstants.SqlTypes.VARCHAR;
-                default:
-                    throw new BalException("couldn't find equivalent SQL type for the field type: " + fieldType);
-            }
-        } else {
-            if (PersistToolsConstants.BallerinaTypes.BYTE.equals(field.getFieldType())) {
-                return PersistToolsConstants.SqlTypes.LONG_BLOB;
-            }
-            throw new BalException("couldn't find equivalent SQL type for the field type: " + fieldType);
->>>>>>> 36383e25
         }
         throw new BalException("couldn't find equivalent SQL type for the field type: " + field);
     }
