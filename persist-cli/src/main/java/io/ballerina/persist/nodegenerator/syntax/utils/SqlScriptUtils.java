--- conflicted
+++ resolved
@@ -106,19 +106,15 @@
             if (entityField.getRelation() != null) {
                 continue;
             }
-<<<<<<< HEAD
 
             String sqlType;
             Enum enumValue = entityField.getEnum();
             if (enumValue == null) {
-                sqlType = getType(entityField);
+                sqlType = getSqlType(entityField);
             } else {
                 sqlType = getEnumType(enumValue);
             }
             assert sqlType != null;
-=======
-            String sqlType = getSqlType(entityField);
->>>>>>> 7d7efdba
             String fieldName = addBackticks(removeSingleQuote(entityField.getFieldName()));
             if (entityField.isOptionalType()) {
                 columnScript.append(MessageFormat.format("{0}{1}{2} {3},",
@@ -220,7 +216,7 @@
         }
         return keyScripts.toString();
     }
-  
+
     private static String getSqlType(EntityField entityField) throws BalException {
         String sqlType;
         if (!entityField.isArrayType()) {
