--- conflicted
+++ resolved
@@ -109,11 +109,6 @@
     public static final String GENERATED_SOURCE_DIRECTORY = "generated";
     public static final String PATH_CONFIGURATION_BAL_FILE = "persist_db_config.bal";
     public static final String PERSIST_DEPENDENCY = "platform.java11.dependency";
-<<<<<<< HEAD
-    public static final String KEYWORD_MYSQL = "mysql";
-    public static final String KEYWORD_IN_MEMORY = "inMemory";
-=======
->>>>>>> bbe7476b
     public static final String KEYWORD_JBALLERINA_JAVA_PREFIX = "jballerina.java";
     public static final String KEYWORD_READONLY = "readonly";
     public static final String JDBC_URL_WITHOUT_DATABASE = "jdbc:%s://%s:%s";
