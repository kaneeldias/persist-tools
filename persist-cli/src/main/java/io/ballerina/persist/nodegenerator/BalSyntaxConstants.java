/*
 *  Copyright (c) 2022, WSO2 Inc. (http://www.wso2.org) All Rights Reserved.
 *
 *  WSO2 Inc. licenses this file to you under the Apache License,
 *  Version 2.0 (the "License"); you may not use this file except
 *  in compliance with the License.
 *  You may obtain a copy of the License at
 *
 *    http://www.apache.org/licenses/LICENSE-2.0
 *
 *  Unless required by applicable law or agreed to in writing,
 *  software distributed under the License is distributed on an
 *  "AS IS" BASIS, WITHOUT WARRANTIES OR CONDITIONS OF ANY
 *  KIND, either express or implied.  See the License for the
 *  specific language governing permissions and limitations
 *  under the License.
 */
package io.ballerina.persist.nodegenerator;

/**
 * Class encapsulating all the syntax/code lines related to generation scripts.
 *
 * @since 0.1.0
 */
public class BalSyntaxConstants {

    private BalSyntaxConstants() {}

    /**
     * Constants related to persist client type inheritance.
     */
    public static class InheritedTypeReferenceConstants {
        private InheritedTypeReferenceConstants() {
        }

        public static final String PERSIST_MODULE_NAME = "persist";
        public static final String ABSTRACT_PERSIST_CLIENT = "AbstractPersistClient";
    }
    public static final String RECORD_PLACEHOLDER = "{%s}";
    public static final String DOUBLE_QUOTE = "\"";
    public static final String BACK_SLASH = "/";
    public static final String EMPTY_STRING = "";
    public static final String SPACE = " ";
    public static final String UNDERSCORE = "_";
    public static final String SINGLE_QUOTE = "'";
    public static final String COMMA_SPACE = ", ";
    public static final String COLON = ":";
    public static final String SEMICOLON = ";";
    public static final String VALUE = "value";
    public static final String RETURN_NEXT_RECORD = "return nextRecord;";
    public static final String PERSIST_MODULE = "persist";
    public static final String PERSIST_ERROR = "persist:Error";
    public static final String GENERIC_ERROR = "error";
    public static final String CREATE_SQL_RESULTS = "_ = check " +
            "self.persistClients.get(%s).runBatchInsertQuery(data);";
    public static final String RETURN_CREATED_KEY = "return from  %s inserted in data" + System.lineSeparator();
    public static final String SELECT_WITH_SPACE = "\t\t\tselect ";
    public static final String READ_BY_KEY_RETURN = "%s|error result = (check self.persistClients.get(%s)." +
            "runReadByKeyQuery(%s, %s)).cloneWithType(%s);";
    public static final String READ_RUN_READ_QUERY = "stream<record{}, sql:Error?>|persist:Error result" +
            " = self.persistClients.get(%s).runReadQuery(%s);";
    public static final String READ_RETURN_STREAM_WHEN_ERROR = "return new stream<%s, persist:Error?>" +
            "(new %sStream((), result));";
    public static final String READ_RETURN_STREAM_WHEN_NOT_ERROR = "return new stream<%s, persist:Error?>" +
            "(new %sStream(result));";
    public static final String UPDATE_RUN_UPDATE_QUERY = "_ = check self.persistClients.get(%s).runUpdateQuery" +
            "(%s, value);";
    public static final String UPDATE_RETURN_UPDATE_QUERY = "return self->%s.get();";
    public static final String DELETE_RUN_DELETE_QUERY = "_ = check self.persistClients.get(%s)." +
            "runDeleteQuery(%s);";
    public static final String RETURN_DELETED_OBJECT = "return result;";
    public static final String GET_OBJECT_QUERY = "%s result = check self->%s.get();";
    public static final String INIT_STREAM_STATEMENT = "self.anydataStream = anydataStream;";
    public static final String NEXT_STREAM_RETURN_TYPE = "record {|%s value;|}|persist:Error?";

    public static final String NEXT_STREAM_IF_STATEMENT = "streamValue is ()";
    public static final String NEXT_STREAM_ELSE_IF_STATEMENT = "(streamValue is sql:Error)";
    public static final String NEXT_STREAM_RETURN_STREAM_VALUE = "return streamValue;";
    public static final String NEXT_STREAM_RETURN_STREAM_VALUE_ERROR =
            "return <persist:Error>error(streamValue.message());";
    public static final String STREAM_VALUE =
            "%s|error value = streamValue.value.cloneWithType(%s);";
    public static final String NEXT_STREAM_ELSE_STATEMENT = "record {|%s value;|} nextRecord = {value: value};";

    public static final String CONFIGURABLE_PORT = "configurable int port = ?;";
    public static final String CONFIGURABLE_HOST = "configurable string host = ?;";
    public static final String CONFIGURABLE_USER = "configurable string user = ?;";
    public static final String CONFIGURABLE_PASSWORD = "configurable string password = ?;";
    public static final String CONFIGURABLE_DATABASE = "configurable string database = ?;";
    public static final String INIT = "init";
    public static final String ERROR = "Error";
    public static final String GET = "get";
    public static final String POST = "post";
    public static final String DELETE = "delete";
    public static final String PUT = "put";
    public static final String CLOSE = "close";
    public static final String NEXT = "next";
    public static final String INSERT_RECORD = "%sInsert";
    public static final String UPDATE_RECORD = "%sUpdate";
    public static final String SPECIFIC_ERROR = "Error";
    public static final String RETURN_NILL = "return ();";
    public static final String KEYWORD_BALLERINA = "ballerina";
    public static final String KEYWORD_VALUE = "data";
    public static final String KEYWORD_STREAM = "Stream";
    public static final String KEYWORD_ERR = "err";
    public static final String KEYWORD_SQL = "sql";
    public static final String KEYWORD_PERSIST = "persist";
    public static final String KEYWORD_BALLERINAX = "ballerinax";
    public static final String KEYWORD_CLIENT = "client";
    public static final String KEYWORD_PUBLIC = "public";
    public static final String KEYWORD_ISOLATED = "isolated";
    public static final String KEYWORD_RESOURCE = "resource";

    public static final String GENERATED_SOURCE_DIRECTORY = "generated";
<<<<<<< HEAD
    public static final String PATH_CONFIGURATION_BAL_FILE = "persist_db_config.bal";
=======
    public static final String PATH_CONFIGURATION_BAL_FILE = "database_configuration.bal";
    public static final String PERSIST_DEPENDENCY = "platform.java11.dependency";
>>>>>>> 55fd9e5b
    public static final String KEYWORD_MYSQL = "mysql";
    public static final String KEYWORD_TIME_PREFIX = "time";
    public static final String KEYWORD_JBALLERINA_JAVA_PREFIX = "jballerina.java";
    public static final String KEYWORD_READONLY = "readonly";
    public static final String JDBC_URL_WITHOUT_DATABASE = "jdbc:%s://%s:%s";
    public static final String JDBC_URL_WITH_DATABASE = "jdbc:%s://%s:%s/%s";
    public static final String ANYDATA_STREAM_STATEMENT = "private stream<anydata, sql:Error?>? anydataStream;";
    public static final String NULLABLE_ERROR_STATEMENT = "private persist:Error? err;";
    public static final String SELF_ERR = "self.err = err;";

    public static final String ANYDATA_KEYWORD = "anydataStream";

    public static final String ERR_IS_ERROR = "self.err is persist:Error";
    public static final String RETURN_CASTED_ERROR = "return <persist:Error>self.err;";
    public static final String ANYDATASTREAM_IS_STREAM_TYPE = "self.anydataStream is stream<anydata, sql:Error?>";
    public static final String CAST_ANYDATA_STREAM = "var anydataStream = <stream<anydata, " +
            "sql:Error?>>self.anydataStream;";
    public static final String ANYDATA_STREAM_NEXT = "var streamValue = anydataStream.next();";
    public static final String RESULT_IS_ERROR = "result is persist:Error";
    public static final String RESULT_IS_BALLERINA_ERROR = "%s is error";
    public static final String RESULT = "result";
    public static final String DB_CLIENT = "dbClient";
    public static final String RETURN_ERROR = "return <persist:Error>error(%s.message());";
    public static final String RETURN_RESULT = "return result;";
    public static final String ADD_CLIENT = "self.dbClient = dbClient;";
    public static final String NULLABLE_ANYDATA_STREAM_TYPE = "stream<anydata, sql:Error?>?";
    public static final String AUTOGENERATED_FILE_COMMENT = "// AUTO-GENERATED FILE. DO NOT MODIFY.";

    public static final String AUTO_GENERATED_COMMENT =
            "// This file is an auto-generated file by Ballerina persistence layer.";

    public static final String AUTO_GENERATED_COMMENT_WITH_REASON =
            "// This file is an auto-generated file by Ballerina persistence layer for %s.";

    public static final String COMMENT_SHOULD_NOT_BE_MODIFIED = "// It should not be modified by hand.";


    public static final String MYSQL_DRIVER = "mysql.driver";
    public static final String BAL_EXTENTION = ".bal";
    public static final String INIT_DB_CLIENT = "private final mysql:Client dbClient;";
    public static final String INIT_PERSIST_CLIENT_MAP = "private final map<persist:SQLClient> persistClients;";
    public static final String METADATARECORD_ENTITY_NAME_TEMPLATE = "entityName: \"%s\", " + System.lineSeparator();
    public static final String METADATARECORD_TABLE_NAME_TEMPLATE = "tableName: `%s`, " + System.lineSeparator();
    public static final String METADATARECORD_FIELD_TEMPLATE = "%s: {columnName: \"%s\"}";
    public static final String ASSOCIATED_FIELD_TEMPLATE = ".%s\": {relation: {entityName: \"%s\", refField: \"%s\"}}";
    public static final String FIELD_METADATA_TEMPLATE = "fieldMetadata: {%s}";
    public static final String JOIN_METADATA_TEMPLATE = "joinMetadata: {%s}";

    public static final String JOIN_METADATA_FIELD_TEMPLATE =
            "%s: {entity: %s, fieldName: \"%s\", refTable: \"%s\", refColumns: [%s], joinColumns: [%s], 'type: %s}";

    public static final String COLUMN_ARRAY_ENTRY_TEMPLATE = "\"%s\"";
    public static final String METADATARECORD_KEY_FIELD_TEMPLATE = "keyFields: [%s]";
    public static final String METADATARECORD_ELEMENT_TEMPLATE = "%s: {%s}";
    public static final String METADATARECORD_TEMPLATE =
            "private final record {|persist:Metadata...;|} metadata = {%s};";
    public static final String INIT_DBCLIENT = "mysql:Client|error dbClient = new (host = host, user = user, " +
            "password = password, database = database, port = port);" + System.lineSeparator();
    public static final String PERSIST_CLIENT_MAP_ELEMENT = "%s: check new (self.dbClient, self.metadata.get(%s))";
    public static final String PERSIST_CLIENT_TEMPLATE = "self.persistClients = {%s};";
    public static final String PERSIST_CLIENT_CLOSE_STATEMENT = "error? result = self.dbClient.close();";
    public static final String CLOSE_ENTITY_STREAM = "check persist:closeEntityStream(self.anydataStream);";
    public static final String PLACEHOLDER_FOR_MAP_FIELD = "%s:%s";
    public static final String PLACEHOLDER_FOR_TYPE_DEFINITION = "%s %s";
    public static final String REGEX_FOR_SPLIT_BY_CAPITOL_LETTER = "(?=\\p{Upper})";
    public static final String OPEN_BRACE = "{";
    public static final String CLOSE_BRACE = "}";
    public static final String OPEN_BRACKET = "[";
    public static final String CLOSE_BRACKET = "]";
    public static final String ARRAY = "[]";
    public static final String QUESTION_MARK = "?";
    public static final String COMMA_WITH_NEWLINE = "," + System.lineSeparator();

    public static final String EXTERNAL_GET_BY_KEY_METHOD_TEMPLATE = "isolated resource function get %s/[%s](" +
            "%sTargetType targetType = <>) returns targetType|persist:Error = @java:Method {"
            + System.lineSeparator()
            + "'class: \"io.ballerina.stdlib.persist.QueryProcessor\"," + System.lineSeparator() +
             " name: \"queryOne\"} external;";

    public static final String EXTERNAL_GET_METHOD_TEMPLATE = "isolated resource function get %s(" +
            "%sTargetType targetType = <>) returns stream<targetType, persist:Error?> = @java:Method {"
            + System.lineSeparator()
            + "'class: \"io.ballerina.stdlib.persist.QueryProcessor\"," + System.lineSeparator() +
            " name: \"query\"} external;";

}
<|MERGE_RESOLUTION|>--- conflicted
+++ resolved
@@ -112,12 +112,8 @@
     public static final String KEYWORD_RESOURCE = "resource";
 
     public static final String GENERATED_SOURCE_DIRECTORY = "generated";
-<<<<<<< HEAD
     public static final String PATH_CONFIGURATION_BAL_FILE = "persist_db_config.bal";
-=======
-    public static final String PATH_CONFIGURATION_BAL_FILE = "database_configuration.bal";
     public static final String PERSIST_DEPENDENCY = "platform.java11.dependency";
->>>>>>> 55fd9e5b
     public static final String KEYWORD_MYSQL = "mysql";
     public static final String KEYWORD_TIME_PREFIX = "time";
     public static final String KEYWORD_JBALLERINA_JAVA_PREFIX = "jballerina.java";
