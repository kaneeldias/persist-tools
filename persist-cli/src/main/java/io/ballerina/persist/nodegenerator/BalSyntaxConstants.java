--- conflicted
+++ resolved
@@ -56,13 +56,7 @@
     public static final String PERSIST_ERROR = "persist:Error";
     public static final String CREATE_SQL_RESULTS = "_ = check " +
             "self.persistClients.get(\"%s\").runBatchInsertQuery(data);";
-<<<<<<< HEAD
-    public static final String RETURN_CREATED_KEY = "return from  %s inserted in data%n";
-    public static final String CREATE_SQL_RESULTS_SINGLE_KEY = "return from %s inserted in data " +
-            "select %s";
-=======
     public static final String RETURN_CREATED_KEY = "return from  %s inserted in data\n";
->>>>>>> 444d617b
     public static final String READ_BY_KEY_RETURN = "return (check " +
             "self.persistClients.get(\"%s\").runReadByKeyQuery(%s, %s)).cloneWithType(%s);";
     public static final String READ_RUN_READ_QUERY = "stream<anydata, sql:Error?>|persist:Error result" +
