/*
 *  Copyright (c) 2022, WSO2 Inc. (http://www.wso2.org) All Rights Reserved.
 *
 *  WSO2 Inc. licenses this file to you under the Apache License,
 *  Version 2.0 (the "License"); you may not use this file except
 *  in compliance with the License.
 *  You may obtain a copy of the License at
 *
 *    http://www.apache.org/licenses/LICENSE-2.0
 *
 *  Unless required by applicable law or agreed to in writing,
 *  software distributed under the License is distributed on an
 *  "AS IS" BASIS, WITHOUT WARRANTIES OR CONDITIONS OF ANY
 *  KIND, either express or implied.  See the License for the
 *  specific language governing permissions and limitations
 *  under the License.
 */
package io.ballerina.persist.nodegenerator;

/**
 * Class encapsulating all the syntax/code lines related to generation scripts.
 *
 * @since 0.1.0
 */
public class BalSyntaxConstants {

    private BalSyntaxConstants() {}

    /**
     * Constants related to persist client type inheritance.
     */
    public static class InheritedTypeReferenceConstants {
        private InheritedTypeReferenceConstants() {
        }

        public static final String PERSIST_MODULE_NAME = "persist";
        public static final String ABSTRACT_PERSIST_CLIENT = "AbstractPersistClient";
    }
    public static final String RECORD_PLACEHOLDER = "{%s}";
    public static final String DOUBLE_QUOTE = "\"";
    public static final String BACK_SLASH = "/";
    public static final String EMPTY_STRING = "";
    public static final String SPACE = " ";
    public static final String COMMA_SPACE = ", ";
    public static final String COLON = ":";
    public static final String SEMICOLON = ";";
    public static final String VALUE = "value";
    public static final String RETURN_NEXT_RECORD = "return nextRecord;";
    public static final String PERSIST_MODULE = "persist";
    public static final String PERSIST_ERROR = "persist:Error";
    public static final String GENERIC_ERROR = "error";
    public static final String CREATE_SQL_RESULTS = "_ = check " +
            "self.persistClients.get(\"%s\").runBatchInsertQuery(data);";
<<<<<<< HEAD
    public static final String SELECT_WITH_SPACE = "\t\t\tselect ";
    public static final String RETURN_CREATED_KEY = "return from  %s inserted in data%n";
=======
    public static final String RETURN_CREATED_KEY = "return from  %s inserted in data" + System.lineSeparator();
>>>>>>> faf3ec6b
    public static final String READ_BY_KEY_RETURN = "return (check " +
            "self.persistClients.get(%s).runReadByKeyQuery(%s, %s)).cloneWithType(%s);";
    public static final String READ_RUN_READ_QUERY = "stream<record{}, sql:Error?>|persist:Error result" +
            " = self.persistClients.get(%s).runReadQuery(%s);";
    public static final String READ_RETURN_STREAM_WHEN_ERROR = "return new stream<%s, persist:Error?>" +
            "(new %sStream((), result));";
    public static final String READ_RETURN_STREAM_WHEN_NOT_ERROR = "return new stream<%s, persist:Error?>" +
            "(new %sStream(result));";
    public static final String UPDATE_RUN_UPDATE_QUERY = "_ = check self.persistClients.get(\"%s\").runUpdateQuery" +
            "(%s, value);";
    public static final String UPDATE_RETURN_UPDATE_QUERY = "return self->%s.get();";
    public static final String DELETE_RUN_DELETE_QUERY = "_ = check self.persistClients.get(\"%s\")." +
            "runDeleteQuery(%s);";
    public static final String RETURN_DELETED_OBJECT = "return 'object;";
    public static final String GET_OBJECT_QUERY = "%s 'object = check self->%s.get();";
    public static final String INIT_STREAM_STATEMENT = "self.anydataStream = anydataStream;";
    public static final String NEXT_STREAM_RETURN_TYPE = "record {|%s value;|}|persist:Error?";

    public static final String NEXT_STREAM_IF_STATEMENT = "streamValue is ()";
    public static final String NEXT_STREAM_ELSE_IF_STATEMENT = "(streamValue is sql:Error)";
    public static final String NEXT_STREAM_RETURN_STREAM_VALUE = "return streamValue;";
    public static final String NEXT_STREAM_RETURN_STREAM_VALUE_ERROR =
            "return <persist:Error>error(streamValue.message());";
    public static final String NEXT_STREAM_ELSE_STATEMENT = "record {|%s value;|} nextRecord = " +
            "{value: check streamValue.value.cloneWithType(%s)};";

    public static final String CONFIGURABLE_PORT = "configurable int port = ?;";
    public static final String CONFIGURABLE_HOST = "configurable string host = ?;";
    public static final String CONFIGURABLE_USER = "configurable string user = ?;";
    public static final String CONFIGURABLE_PASSWORD = "configurable string password = ?;";
    public static final String CONFIGURABLE_DATABASE = "configurable string database = ?;";
    public static final String INIT = "init";
    public static final String ERROR = "Error";
    public static final String GET = "get";
    public static final String POST = "post";
    public static final String DELETE = "delete";
    public static final String PUT = "put";
    public static final String CLOSE = "close";
    public static final String NEXT = "next";
    public static final String INSERT_RECORD = "%sInsert";
    public static final String UPDATE_RECORD = "%sUpdate";
    public static final String SPECIFIC_ERROR = "Error";
    public static final String RETURN_NILL = "return ();";
    public static final String KEYWORD_BALLERINA = "ballerina";
    public static final String KEYWORD_VALUE = "data";
    public static final String KEYWORD_STREAM = "Stream";
    public static final String KEYWORD_ERR = "err";
    public static final String KEYWORD_SQL = "sql";
    public static final String KEYWORD_BALLERINAX = "ballerinax";
    public static final String KEYWORD_CLIENT = "client";
    public static final String KEYWORD_PUBLIC = "public";
    public static final String KEYWORD_ISOLATED = "isolated";
    public static final String KEYWORD_RESOURCE = "resource";

    public static final String GENERATED_SOURCE_DIRECTORY = "generated";
    public static final String PATH_CONFIGURATION_BAL_FILE = "database_configuration.bal";
    public static final String KEYWORD_MYSQL = "mysql";
    public static final String KEYWORD_TIME_PREFIX = "time";
    public static final String KEYWORD_ENTITY = "Entity";
    public static final String JDBC_URL_WITHOUT_DATABASE = "jdbc:%s://%s:%s";
    public static final String JDBC_URL_WITH_DATABASE = "jdbc:%s://%s:%s/%s";
    public static final String ANYDATA_STREAM_STATEMENT = "private stream<anydata, sql:Error?>? anydataStream;";
    public static final String NULLABLE_ERROR_STATEMENT = "private persist:Error? err;";
    public static final String SELF_ERR = "self.err = err;";

    public static final String ANYDATA_KEYWORD = "anydataStream";

    public static final String ERR_IS_ERROR = "self.err is persist:Error";
    public static final String RETURN_CASTED_ERROR = "return <persist:Error>self.err;";
    public static final String ANYDATASTREAM_IS_STREAM_TYPE = "self.anydataStream is stream<anydata, sql:Error?>";
    public static final String CAST_ANYDATA_STREAM = "var anydataStream = <stream<anydata, " +
            "sql:Error?>>self.anydataStream;";
    public static final String ANYDATA_STREAM_NEXT = "var streamValue = anydataStream.next();";
    public static final String RESULT_IS_ERROR = "result is persist:Error";
    public static final String NULLABLE_ANYDATA_STREAM_TYPE = "stream<anydata, sql:Error?>?";
    public static final String AUTOGENERATED_FILE_COMMENT = "// AUTO-GENERATED FILE. DO NOT MODIFY.";

    public static final String AUTO_GENERATED_COMMENT =
            "// This file is an auto-generated file by Ballerina persistence layer.";

    public static final String AUTO_GENERATED_COMMENT_WITH_REASON =
            "// This file is an auto-generated file by Ballerina persistence layer for %s.";

    public static final String COMMENT_SHOULD_NOT_BE_MODIFIED = "// It should not be modified by hand.";


    public static final String MYSQL_DRIVER = "mysql.driver";
    public static final String BAL_EXTENTION = ".bal";
    public static final String INIT_DB_CLIENT = "private final mysql:Client dbClient;";
    public static final String INIT_PERSIST_CLIENT_MAP = "private final map<persist:SQLClient> persistClients;";
    public static final String METADATARECORD_ENTITY_NAME_TEMPLATE = "entityName: \"%s\", " + System.lineSeparator();
    public static final String METADATARECORD_TABLE_NAME_TEMPLATE = "tableName: `%s`, " + System.lineSeparator();
    public static final String METADATARECORD_FIELD_TEMPLATE = "%s: {columnName: \"%s\", 'type: %s}";
    public static final String METADATARECORD_KEY_FIELD_TEMPLATE = "keyFields: [%s]";
    public static final String METADATARECORD_ELEMENT_TEMPLATE = "\"%s\": {%s}";
    public static final String METADATARECORD_TEMPLATE =
            "private final record {|persist:Metadata...;|} metadata = {%s};";
    public static final String INIT_DBCLIENT = "self.dbClient = check new (host = host, user = user, " +
            "password = password, database = database, port = port);" + System.lineSeparator();
    public static final String PERSIST_CLIENT_MAP_ELEMENT = "%s: check new (self.dbClient, self.metadata.get(%s)";
    public static final String PERSIST_CLIENT_TEMPLATE = "self.persistClients = {%s};";
    public static final String PERSIST_CLIENT_CLOSE_STATEMENT = "_ = check self.dbClient.close();";
    public static final String CLOSE_ENTITY_STREAM = "check closeEntityStream(self.anydataStream);";
    public static final String PLACEHOLDER_FOR_MAP_FIELD = "%s:%s";
    public static final String PLACEHOLDER_FOR_TYPE_DEFINITION = "%s %s";
    public static final String OPEN_BRACE = "{";
    public static final String CLOSE_BRACE = "}";
    public static final String OPEN_BRACKET = "[";
    public static final String CLOSE_BRACKET = "]";
    public static final String COMMA_WITH_NEWLINE = "," + System.lineSeparator();

}
<|MERGE_RESOLUTION|>--- conflicted
+++ resolved
@@ -50,13 +50,9 @@
     public static final String PERSIST_ERROR = "persist:Error";
     public static final String GENERIC_ERROR = "error";
     public static final String CREATE_SQL_RESULTS = "_ = check " +
-            "self.persistClients.get(\"%s\").runBatchInsertQuery(data);";
-<<<<<<< HEAD
+            "self.persistClients.get(%s).runBatchInsertQuery(data);";
+    public static final String RETURN_CREATED_KEY = "return from  %s inserted in data" + System.lineSeparator();
     public static final String SELECT_WITH_SPACE = "\t\t\tselect ";
-    public static final String RETURN_CREATED_KEY = "return from  %s inserted in data%n";
-=======
-    public static final String RETURN_CREATED_KEY = "return from  %s inserted in data" + System.lineSeparator();
->>>>>>> faf3ec6b
     public static final String READ_BY_KEY_RETURN = "return (check " +
             "self.persistClients.get(%s).runReadByKeyQuery(%s, %s)).cloneWithType(%s);";
     public static final String READ_RUN_READ_QUERY = "stream<record{}, sql:Error?>|persist:Error result" +
@@ -65,10 +61,10 @@
             "(new %sStream((), result));";
     public static final String READ_RETURN_STREAM_WHEN_NOT_ERROR = "return new stream<%s, persist:Error?>" +
             "(new %sStream(result));";
-    public static final String UPDATE_RUN_UPDATE_QUERY = "_ = check self.persistClients.get(\"%s\").runUpdateQuery" +
+    public static final String UPDATE_RUN_UPDATE_QUERY = "_ = check self.persistClients.get(%s).runUpdateQuery" +
             "(%s, value);";
     public static final String UPDATE_RETURN_UPDATE_QUERY = "return self->%s.get();";
-    public static final String DELETE_RUN_DELETE_QUERY = "_ = check self.persistClients.get(\"%s\")." +
+    public static final String DELETE_RUN_DELETE_QUERY = "_ = check self.persistClients.get(%s)." +
             "runDeleteQuery(%s);";
     public static final String RETURN_DELETED_OBJECT = "return 'object;";
     public static final String GET_OBJECT_QUERY = "%s 'object = check self->%s.get();";
