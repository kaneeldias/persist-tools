/*
 *  Copyright (c) 2022, WSO2 Inc. (http://www.wso2.org) All Rights Reserved.
 *
 *  WSO2 Inc. licenses this file to you under the Apache License,
 *  Version 2.0 (the "License"); you may not use this file except
 *  in compliance with the License.
 *  You may obtain a copy of the License at
 *
 *    http://www.apache.org/licenses/LICENSE-2.0
 *
 *  Unless required by applicable law or agreed to in writing,
 *  software distributed under the License is distributed on an
 *  "AS IS" BASIS, WITHOUT WARRANTIES OR CONDITIONS OF ANY
 *  KIND, either express or implied.  See the License for the
 *  specific language governing permissions and limitations
 *  under the License.
 */
package io.ballerina.persist.nodegenerator.syntax.constants;

/**
 * Class encapsulating all the syntax/code lines related to generation scripts.
 *
 * @since 0.1.0
 */
public class BalSyntaxConstants {

    private BalSyntaxConstants() {}

    /**
     * Constants related to persist client type inheritance.
     */
    public static class InheritedTypeReferenceConstants {
        private InheritedTypeReferenceConstants() {
        }

        public static final String PERSIST_MODULE_NAME = "persist";
        public static final String ABSTRACT_PERSIST_CLIENT = "AbstractPersistClient";
    }
    public static final String DOUBLE_QUOTE = "\"";
    public static final String BACK_SLASH = "/";
    public static final String EMPTY_STRING = "";
    public static final String SPACE = " ";
    public static final String UNDERSCORE = "_";
    public static final String SINGLE_QUOTE = "'";
    public static final String COMMA_SPACE = ", ";
    public static final String COLON = ":";
    public static final String SEMICOLON = ";";
    public static final String EQUAL = "=";
    public static final String VALUE = "value";
    public static final String PERSIST_MODULE = "persist";
    public static final String PERSIST_ERROR = "persist:Error";
    public static final String CREATE_SQL_RESULTS = "_ = check " +
            "self.persistClients.get(%s).runBatchInsertQuery(data.clone());";
    public static final String CREATE_ARRAY_VAR = "%s keys = [];";
    public static final String POST_RETURN = "return keys;";
    public static final String HAS_KEY = "\tif %sTable.hasKey(%s) {";
    public static final String VARIABLE_TYPE = "%s[]";
    public static final String FIELD = "value.%s";
    public static final String FOREACH_STMT_START = "foreach %s value in data {" + System.lineSeparator();
    public static final String HAS_NOT_KEY = "!%sTable.hasKey(%s)";
    public static final String UPDATE_RECORD_FIELD_VALUE = "foreach var [k, v] in value.clone().entries() {" +
            System.lineSeparator() + "        %s[k] = v;" + System.lineSeparator() +
            "    }" + System.lineSeparator();

    public static final String HAS_KEY_ERROR = "\t\treturn <persist:AlreadyExistsError>error(\"Duplicate key: \" + " +
            "%s.toString());" + System.lineSeparator() + "\t}" + System.lineSeparator();
    public static final String HAS_NOT_KEY_ERROR = "return <persist:NotFoundError>error(\"Not found: \" + " +
            "%s.toString());";
    public static final String PUSH_VALUES = System.lineSeparator() + "\tkeys.push(%s);" + System.lineSeparator();
    public static final String GET_UPDATE_RECORD = "%s %s = %sTable.get(%s);" + System.lineSeparator();
    public static final String PUT_VALUE_TO_MAP = "%sTable.put(%s);";
    public static final String RETURN_STATEMENT = "return %s.clone();";

    public static final String RETURN_CREATED_KEY = "return from  %s inserted in data" + System.lineSeparator();
    public static final String SELECT_WITH_SPACE = "\t\t\tselect ";
    public static final String UPDATE_RUN_UPDATE_QUERY = "_ = check self.persistClients.get(%s).runUpdateQuery" +
            "(%s, value.clone());";
    public static final String UPDATE_RETURN_UPDATE_QUERY = "return self->%s.get();";
    public static final String DELETE_RUN_DELETE_QUERY = "_ = check self.persistClients.get(%s)." +
            "runDeleteQuery(%s);";
    public static final String RETURN_DELETED_OBJECT = "return result;";
    public static final String DELETED_OBJECT = "return %sTable.remove(%s).clone();";
    public static final String GET_OBJECT_QUERY = "%s result = check self->%s.get();";

    public static final String CONFIGURABLE_PORT = "configurable int port = ?;";
    public static final String CONFIGURABLE_HOST = "configurable string host = ?;";
    public static final String CONFIGURABLE_USER = "configurable string user = ?;";
    public static final String CONFIGURABLE_PASSWORD = "configurable string password = ?;";
    public static final String CONFIGURABLE_DATABASE = "configurable string database = ?;";
    public static final String CONFIGURABLE_OPTIONS = "configurable mysql:Options connectionOptions = {};";
    public static final String INIT = "init";
    public static final String POST = "post";
    public static final String DELETE = "delete";
    public static final String PUT = "put";
    public static final String CLOSE = "close";
    public static final String QUERY = "query%s";
    public static final String QUERY_ONE = "queryOne%s";
    public static final String INSERT_RECORD = "%sInsert";
    public static final String UPDATE_RECORD = "%sUpdate";
    public static final String SPECIFIC_ERROR = "Error";
    public static final String KEYWORD_BALLERINA = "ballerina";
    public static final String KEYWORD_VALUE = "data";
    public static final String KEYWORD_FIELDS = "fields";
    public static final String KEYWORD_KEY = "key";
    public static final String KEYWORD_PERSIST = "persist";
    public static final String KEYWORD_BALLERINAX = "ballerinax";
    public static final String KEYWORD_CLIENT = "client";
    public static final String KEYWORD_PUBLIC = "public";
    public static final String KEYWORD_PRIVATE = "private";
    public static final String KEYWORD_ISOLATED = "isolated";
    public static final String KEYWORD_RESOURCE = "resource";

    public static final String GENERATED_SOURCE_DIRECTORY = "generated";
    public static final String PATH_CONFIGURATION_BAL_FILE = "persist_db_config.bal";
    public static final String PERSIST_DEPENDENCY = "platform.java11.dependency";
    public static final String KEYWORD_JBALLERINA_JAVA_PREFIX = "jballerina.java";
    public static final String KEYWORD_READONLY = "readonly";
    public static final String JDBC_URL_WITHOUT_DATABASE = "jdbc:%s://%s:%s";
    public static final String JDBC_URL_WITH_DATABASE = "jdbc:%s://%s:%s/%s";
    public static final String RESULT_IS_BALLERINA_ERROR = "%s is error";
    public static final String RESULT = "result";
    public static final String DB_CLIENT = "dbClient";
    public static final String RETURN_ERROR = "return <persist:Error>error(%s.message());";
    public static final String RETURN_RESULT = "return result;";
    public static final String RETURN_NIL = "return ();";
    public static final String ADD_CLIENT = "self.dbClient = dbClient;";
    public static final String AUTOGENERATED_FILE_COMMENT = "// AUTO-GENERATED FILE. DO NOT MODIFY.";

    public static final String AUTO_GENERATED_COMMENT =
            "// This file is an auto-generated file by Ballerina persistence layer.";

    public static final String AUTO_GENERATED_COMMENT_WITH_REASON =
            "// This file is an auto-generated file by Ballerina persistence layer for %s.";

    public static final String COMMENT_SHOULD_NOT_BE_MODIFIED = "// It should not be modified by hand.";


    public static final String MYSQL_DRIVER = "mysql.driver";
    public static final String BAL_EXTENTION = ".bal";
    public static final String INIT_DB_CLIENT = "private final mysql:Client dbClient;";
    public static final String INIT_DB_CLIENT_MAP = "private final map<persist:SQLClient> persistClients = {};";
    public static final String INIT_IN_MEMORY_CLIENT = "private final map<persist:InMemoryClient> persistClients = {};";
    public static final String METADATA_RECORD_ENTITY_NAME_TEMPLATE = "entityName: \"%s\", " + System.lineSeparator();
    public static final String METADATA_RECORD_TABLE_NAME_TEMPLATE = "tableName: `%s`, " + System.lineSeparator();
    public static final String METADATA_RECORD_FIELD_TEMPLATE = "%s: {columnName: \"%s\"}";
    public static final String METADATA_KEY_FIELDS_TEMPLATE = "keyFields: [%s], " + System.lineSeparator();
    public static final String METADATA_QUERY_TEMPLATE = "query: query%s, " + System.lineSeparator();
    public static final String METADATA_QUERY_ONE_TEMPLATE = "queryOne: queryOne%s,";
    public static final String METADATA_ASSOCIATIONS_METHODS_TEMPLATE = "%s: query%s";
    public static final String QUERY_RETURN = "stream<record{}, persist:Error?>";
<<<<<<< HEAD
    public static final String QUERY_STATEMENT = "return from record{} 'object in self.%s";
    public static final String QUERY_ONE_RETURN = "record {}|persist:NotFoundError";
    public static final String QUERY_ONE_RETURN_STATEMENT = "return <persist:NotFoundError>error(" +
=======
    public static final String QUERY_STATEMENT = "return from record{} 'object in %sClonedTable";
    public static final String QUERY_ONE_RETURN = "record {}|persist:InvalidKeyError";
    public static final String QUERY_ONE_RETURN_STATEMENT = "return <persist:InvalidKeyError>error(" +
>>>>>>> 13e4e530
            "\"Invalid key: \" + key.toString());";
    public static final String QUERY_ONE_FROM_STATEMENT = "from record{} 'object in %sClonedTable";
    public static final String QUERY_ONE_WHERE_CLAUSE = "    where persist:getKey('object, [%s]) == key";
    public static final String QUERY_OUTER_JOIN = "    outer join var %s in %sClonedTable";
    public static final String ON = " on ";
    public static final String SELECT_QUERY = System.lineSeparator() + "select persist:filterRecord({" +
            System.lineSeparator() +
            "      ...'object" +
            "      %s" + System.lineSeparator() +
            "   }, fields);";

    public static final String DO_QUERY = System.lineSeparator() + "do {" + System.lineSeparator() +
            "        return {" +
            "           ...'object" +
            "           %s" + System.lineSeparator() +
            "        };" + System.lineSeparator() +
            "    };";
    public static final String RETURN_STATEMENT_FOR_RELATIONAL_ENTITY =
            "return from record{} 'object in %sClonedTable" +
            System.lineSeparator() +
            "            where %s" + System.lineSeparator() +
            "            select persist:filterRecord({" + System.lineSeparator() +
            "                ...'object" + System.lineSeparator() +
            "            }, fields);";
    public static final String OBJECT_FIELD = "'object.%s";
    public static final String VALUES = "%s?.%s";
    public static final String EQUALS = " equals ";
    public static final String AND = " && ";
    public static final String COMMA = ", ";
    public static final String CONDITION_STATEMENT = "'object.%s == value[\"%s\"] ";
    public static final String VARIABLE = "\"%s\": %s,";
    public static final String ASSOCIATED_FIELD_TEMPLATE = ".%s\": {relation: {entityName: \"%s\", refField: \"%s\"}}";
    public static final String FIELD_METADATA_TEMPLATE = "fieldMetadata: {%s}";
    public static final String JOIN_METADATA_TEMPLATE = "joinMetadata: {%s}";

    public static final String JOIN_METADATA_FIELD_TEMPLATE =
            "%s: {entity: %s, fieldName: \"%s\", refTable: \"%s\", refColumns: [%s], joinColumns: [%s], 'type: %s}";

    public static final String COLUMN_ARRAY_ENTRY_TEMPLATE = "\"%s\"";
    public static final String METADATA_RECORD_KEY_FIELD_TEMPLATE = "keyFields: [%s]";
    public static final String METADATA_RECORD_ELEMENT_TEMPLATE = "[%s]: {%s}";
    public static final String METADATA_RECORD_TEMPLATE =
            "private final record {|persist:SQLMetadata...;|} metadata = {%s};";
    public static final String IN_MEMORY_METADATA_MAP_TEMPLATE =
            "final map<persist:TableMetadata> metadata = {%s};";
    public static final String IN_MEMORY_ASSOC_METHODS_TEMPLATE = "associationsMethods: {%s}";
    public static final String INIT_DB_CLIENT_WITH_PARAMS = "mysql:Client|error dbClient = new (host = host, " +
            "user = user, password = password, database = database, port = port, options = connectionOptions);" +
            System.lineSeparator();
    public static final String TABLE_PARAMETER_INIT_TEMPLATE = "final isolated table<%s> key(%s) %sTable = table[];";

    public static final String CLONED_TABLE_INIT_TEMPLATE = "table<%s> key(%s) %sClonedTable;";
    public static final String CLONED_TABLE_DECLARATION_TEMPLATE = "%sClonedTable = %sTable.clone();";
    public static final String PERSIST_CLIENT_MAP_ELEMENT =
            "self.persistClients[%s] = check new (self.dbClient, self.metadata.get(%s));";
    public static final String PERSIST_IN_MEMORY_CLIENT_MAP_ELEMENT =
            "self.persistClients[%s] = check new (metadata.get(%s));";
    public static final String PERSIST_CLIENT_TEMPLATE = "self.persistClients = {%s};";
    public static final String LOCK_TEMPLATE = "lock {%s}";
    public static final String LOCK = "lock";
    public static final String PERSIST_CLIENT_CLOSE_STATEMENT = "error? result = self.dbClient.close();";
    public static final String REGEX_FOR_SPLIT_BY_CAPITOL_LETTER = "(?=\\p{Upper})";
    public static final String OPEN_BRACE = "{";
    public static final String CLOSE_BRACE = "}";
    public static final String OPEN_BRACKET = "[";
    public static final String CLOSE_BRACKET = "]";
    public static final String ARRAY = "[]";
    public static final String QUESTION_MARK = "?";
    public static final String COMMA_WITH_NEWLINE = "," + System.lineSeparator();
    public static final String CONSTRAINT_ANNOTATION = "@constraint:String {" + System.lineSeparator() +
            "        %s" + System.lineSeparator() +
            "    }";
    public static final String NEWLINE = System.lineSeparator();


    public static final String EXTERNAL_GET_BY_KEY_METHOD_TEMPLATE = "isolated resource function get %s/%s(" +
            "%sTargetType targetType = <>) returns targetType|persist:Error = @java:Method {"
            + System.lineSeparator()
            + "'class: \"io.ballerina.stdlib.persist.datastore.%s\"," + System.lineSeparator() +
             " name: \"queryOne\"} external;";

    public static final String EXTERNAL_GET_METHOD_TEMPLATE = "isolated resource function get %s(" +
            "%sTargetType targetType = <>) returns stream<targetType, persist:Error?> = @java:Method {"
            + System.lineSeparator()
            + "'class: \"io.ballerina.stdlib.persist.datastore.%s\"," + System.lineSeparator() +
            " name: \"query\"} external;";
    public static final String CONSTRAINT_STRING = "constraint:String";
    public static final String CONSTRAINT = "constraint";
    public static final String LENGTH = "length";
    public static final String MAX_LENGTH = "maxLength";
    public static final String VARCHAR_LENGTH = "191";
}
<|MERGE_RESOLUTION|>--- conflicted
+++ resolved
@@ -148,15 +148,9 @@
     public static final String METADATA_QUERY_ONE_TEMPLATE = "queryOne: queryOne%s,";
     public static final String METADATA_ASSOCIATIONS_METHODS_TEMPLATE = "%s: query%s";
     public static final String QUERY_RETURN = "stream<record{}, persist:Error?>";
-<<<<<<< HEAD
-    public static final String QUERY_STATEMENT = "return from record{} 'object in self.%s";
+    public static final String QUERY_STATEMENT = "return from record{} 'object in %sClonedTable";
     public static final String QUERY_ONE_RETURN = "record {}|persist:NotFoundError";
     public static final String QUERY_ONE_RETURN_STATEMENT = "return <persist:NotFoundError>error(" +
-=======
-    public static final String QUERY_STATEMENT = "return from record{} 'object in %sClonedTable";
-    public static final String QUERY_ONE_RETURN = "record {}|persist:InvalidKeyError";
-    public static final String QUERY_ONE_RETURN_STATEMENT = "return <persist:InvalidKeyError>error(" +
->>>>>>> 13e4e530
             "\"Invalid key: \" + key.toString());";
     public static final String QUERY_ONE_FROM_STATEMENT = "from record{} 'object in %sClonedTable";
     public static final String QUERY_ONE_WHERE_CLAUSE = "    where persist:getKey('object, [%s]) == key";
