/*
 *  Copyright (c) 2022, WSO2 Inc. (http://www.wso2.org) All Rights Reserved.
 *
 *  WSO2 Inc. licenses this file to you under the Apache License,
 *  Version 2.0 (the "License"); you may not use this file except
 *  in compliance with the License.
 *  You may obtain a copy of the License at
 *
 *    http://www.apache.org/licenses/LICENSE-2.0
 *
 *  Unless required by applicable law or agreed to in writing,
 *  software distributed under the License is distributed on an
 *  "AS IS" BASIS, WITHOUT WARRANTIES OR CONDITIONS OF ANY
 *  KIND, either express or implied.  See the License for the
 *  specific language governing permissions and limitations
 *  under the License.
 */
package io.ballerina.persist.nodegenerator.syntax.constants;

/**
 * Class encapsulating all the syntax/code lines related to generation scripts.
 *
 * @since 0.1.0
 */
public class BalSyntaxConstants {

    private BalSyntaxConstants() {}

    /**
     * Constants related to persist client type inheritance.
     */
    public static class InheritedTypeReferenceConstants {
        private InheritedTypeReferenceConstants() {
        }

        public static final String PERSIST_MODULE_NAME = "persist";
        public static final String ABSTRACT_PERSIST_CLIENT = "AbstractPersistClient";
    }
    public static final String DOUBLE_QUOTE = "\"";
    public static final String BACK_SLASH = "/";
    public static final String EMPTY_STRING = "";
    public static final String SPACE = " ";
    public static final String UNDERSCORE = "_";
    public static final String SINGLE_QUOTE = "'";
    public static final String COMMA_WITH_SPACE = ", ";
    public static final String COLON = ":";
    public static final String SEMICOLON = ";";
    public static final String VALUE = "value";
    public static final String PERSIST_MODULE = "persist";
    public static final String PERSIST_ERROR = "persist:Error";
    public static final String CREATE_SQL_RESULTS = "_ = check " +
            "self.persistClients.get(%s).runBatchInsertQuery(data);";
    public static final String CREATE_ARRAY_VAR = "%s keys = [];";
    public static final String POST_RETURN = "return keys;";
    public static final String HAS_KEY = "\tif self.%s.hasKey(%s) {";
    public static final String VARIABLE_TYPE = "%s[]";
    public static final String FIELD = "value.%s";
    public static final String FOREACH_STMT_START = "foreach %s value in data {" + System.lineSeparator();
    public static final String HAS_NOT_KEY = "!self.%s.hasKey(%s)";
    public static final String UPDATE_RECORD_FIELD_VALUE = "foreach var [k, v] in value.entries() {" +
            System.lineSeparator() + "        %s[k] = v;" + System.lineSeparator() +
            "    }" + System.lineSeparator();

    public static final String HAS_KEY_ERROR = "\t\treturn <persist:DuplicateKeyError>error(\"Duplicate key: \" + " +
            "%s.toString());" + System.lineSeparator() + "\t}" + System.lineSeparator();
    public static final String HAS_NOT_KEY_ERROR = "return <persist:InvalidKeyError>error(\"Not found: \" + " +
            "%s.toString());";
    public static final String PUSH_VALUES = System.lineSeparator() + "\tkeys.push(%s);" + System.lineSeparator();
    public static final String GET_UPDATE_RECORD = "%s %s = self.%s.get(%s);" + System.lineSeparator();
    public static final String PUT_VALUE_TO_MAP = "self.%s.put(%s);";
    public static final String RETURN_STATEMENT = "return %s;";

    public static final String RETURN_CREATED_KEY = "return from  %s inserted in data" + System.lineSeparator();
    public static final String SELECT_WITH_SPACE = "\t\t\tselect ";
    public static final String UPDATE_RUN_UPDATE_QUERY = "_ = check self.persistClients.get(%s).runUpdateQuery" +
            "(%s, value);";
    public static final String UPDATE_RETURN_UPDATE_QUERY = "return self->%s.get();";
    public static final String DELETE_RUN_DELETE_QUERY = "_ = check self.persistClients.get(%s)." +
            "runDeleteQuery(%s);";
    public static final String RETURN_DELETED_OBJECT = "return result;";
    public static final String DELETED_OBJECT = "return self.%s.remove(%s);";
    public static final String GET_OBJECT_QUERY = "%s result = check self->%s.get();";

    public static final String CONFIGURABLE_PORT = "configurable int port = ?;";
    public static final String CONFIGURABLE_HOST = "configurable string host = ?;";
    public static final String CONFIGURABLE_USER = "configurable string user = ?;";
    public static final String CONFIGURABLE_PASSWORD = "configurable string password = ?;";
    public static final String CONFIGURABLE_DATABASE = "configurable string database = ?;";
    public static final String CONFIGURABLE_CLIENT_ID = "configurable string clientId = ?;" + System.lineSeparator();
    public static final String CONFIGURABLE_CLIENT_SECRET = "configurable string clientSecret = ?;" +
            System.lineSeparator();
    public static final String CONFIGURABLE_REFRESH_TOKEN = "configurable string refreshToken = ?;" +
            System.lineSeparator();
    public static final String CONFIGURABLE_WORK_SHEET_NAME = "configurable string worksheetName = ?;" +
            System.lineSeparator();
    public static final String CONFIGURABLE_WORK_SHEET_ID = "configurable string spreadsheetId = ?;" +
            System.lineSeparator();
    public static final String CONFIGURABLE_REFRESH_URL = "configurable string refreshUrl = ?;" +
            System.lineSeparator();
    public static final String CONFIGURABLE_OPTIONS = "configurable mysql:Options connectionOptions = {};";
    public static final String INIT = "init";
    public static final String POST = "post";
    public static final String DELETE = "delete";
    public static final String PUT = "put";
    public static final String CLOSE = "close";
    public static final String QUERY = "query%s";
    public static final String QUERY_ONE = "queryOne%s";
    public static final String INSERT_RECORD = "%sInsert";
    public static final String UPDATE_RECORD = "%sUpdate";
    public static final String SPECIFIC_ERROR = "Error";
    public static final String KEYWORD_BALLERINA = "ballerina";
    public static final String KEYWORD_VALUE = "data";
    public static final String KEYWORD_FIELDS = "fields";
    public static final String KEYWORD_KEY = "key";
    public static final String KEYWORD_PERSIST = "persist";
    public static final String KEYWORD_BALLERINAX = "ballerinax";
    public static final String KEYWORD_CLIENT = "client";
    public static final String ERROR = "error";
    public static final String KEYWORD_PUBLIC = "public";
    public static final String KEYWORD_PRIVATE = "private";
    public static final String KEYWORD_ISOLATED = "isolated";
    public static final String KEYWORD_RESOURCE = "resource";
    public static final String ANY_DATA = "anydata";

    public static final String GENERATED_SOURCE_DIRECTORY = "generated";
    public static final String PATH_DB_CONFIGURATION_BAL_FILE = "persist_db_config.bal";
    public static final String PATH_SHEET_CONFIGURATION_BAL_FILE = "persist_sheet_config.bal";
    public static final String PERSIST_DEPENDENCY = "platform.java11.dependency";
    public static final String KEYWORD_JBALLERINA_JAVA_PREFIX = "jballerina.java";
    public static final String KEYWORD_READONLY = "readonly";
    public static final String JDBC_URL_WITHOUT_DATABASE = "jdbc:%s://%s:%s";
    public static final String JDBC_URL_WITH_DATABASE = "jdbc:%s://%s:%s/%s";
    public static final String RESULT_IS_BALLERINA_ERROR = "%s is error";
    public static final String RESULT = "result";
    public static final String DB_CLIENT = "dbClient";
    public static final String RETURN_ERROR = "return <persist:Error>error(%s.message());";
    public static final String RETURN_RESULT = "return result;";
    public static final String RETURN_NIL = "return ();";
    public static final String ADD_CLIENT = "self.dbClient = dbClient;";
    public static final String AUTOGENERATED_FILE_COMMENT = "// AUTO-GENERATED FILE. DO NOT MODIFY.";

    public static final String AUTO_GENERATED_COMMENT =
            "// This file is an auto-generated file by Ballerina persistence layer.";

    public static final String AUTO_GENERATED_COMMENT_WITH_REASON =
            "// This file is an auto-generated file by Ballerina persistence layer for %s.";

    public static final String COMMENT_SHOULD_NOT_BE_MODIFIED = "// It should not be modified by hand.";
    public static final String ERROR_MSG = "ERROR: failed to generate/update source file/s for the %s. %s" +
            System.lineSeparator();

    public static final String MYSQL_DRIVER = "mysql.driver";
    public static final String GOOGLE_API_SHEET = "googleapis.sheets";
    public static final String HTTP = "http";
    public static final String BAL_EXTENSION = ".bal";
    public static final String INIT_DB_CLIENT = "private final mysql:Client dbClient;";
    public static final String GOOGLE_SHEET_CLIENT = "private final sheets:Client googleSheetClient;";
    public static final String HTTP_CLIENT = "private final http:Client httpClient;";
    public static final String GOOGLE_PERSIST_CLIENT = "private final map<persist:GoogleSheetsClient> persistClients;";
    public static final String INIT_DB_CLIENT_MAP = "private final map<persist:SQLClient> persistClients;";
    public static final String INIT_IN_MEMORY_CLIENT = "private final map<persist:InMemoryClient> persistClients;";
    public static final String METADATA_RECORD_ENTITY_NAME_TEMPLATE = "entityName: \"%s\", " + System.lineSeparator();
    public static final String METADATA_RECORD_TABLE_NAME_TEMPLATE = "tableName: `%s`, " + System.lineSeparator();
    public static final String TABLE_NAME_TEMPLATE = "tableName: \"%s\", " + System.lineSeparator();
    public static final String METADATA_RECORD_FIELD_TEMPLATE = "%s: {columnName: \"%s\"}";
    public static final String METADATA_KEY_FIELDS_TEMPLATE = "keyFields: [%s], " + System.lineSeparator();
    public static final String G_SHEET_FIELD_METADATA_TEMPLATE = "%s: {columnName: \"%s\", columnId: \"%s\"}";
    public static final String FIELD_TYPE = "%s: \"%s\"";
    public static final String DATA_TYPE = "dataTypes: {%s},";
    public static final String RANGE_TEMPLATE = "range: \"A:%s\", " + System.lineSeparator();
    public static final String METADATA_QUERY_TEMPLATE = "query: self.query%s, " + System.lineSeparator();
    public static final String METADATA_QUERY_ONE_TEMPLATE = "queryOne: self.queryOne%s,";
    public static final String METADATA_ASSOCIATIONS_METHODS_TEMPLATE = "%s: self.query%s";
    public static final String QUERY_RETURN = "stream<record{}, persist:Error?>";
    public static final String QUERY_STATEMENT = "%s from record{} 'object in %s%s";
    public static final String QUERY_ONE_RETURN = "record {}|%s";
    public static final String INVALID_KEY_ERROR = "persist:InvalidKeyError";
    public static final String QUERY_ONE_RETURN_STATEMENT = "return <persist:InvalidKeyError>error(" +
            "\"Invalid key: \" + key.toString());";
    public static final String QUERY_ONE_FROM_STATEMENT = "from record{} 'object in self.%s";
    public static final String QUERY_ONE_WHERE_CLAUSE = "    where self.persistClients.get(%s).getKey('object) == key";
    public static final String QUERY_OUTER_JOIN = "    outer join var %s in %s%s";
    public static final String STREAM_PARAM_INIT = "stream<%s, error?> %sStream = self.query%sStream();";
    public static final String ON = " on ";
    public static final  String SELF = "self.";
    public static final String SELECT_QUERY = "select persist:filterRecord({" +
            System.lineSeparator() +
            "      ...'object" +
            "      %s" + System.lineSeparator() +
            "   }, fields);";
    public static final String IF_STATEMENT = "if unionResult is error {" + System.lineSeparator() +
            "            return <persist:Error>error(unionResult.message());" + System.lineSeparator() +
            "        }" + System.lineSeparator();

    public static final String DO_QUERY = "do {" + System.lineSeparator() +
            "        return {" +
            "           ...'object" +
            "           %s" + System.lineSeparator() +
            "        };" + System.lineSeparator() +
            "    };";
    public static final String RETURN_STATEMENT_FOR_RELATIONAL_ENTITY = "return from record{} 'object in %s%s" +
            System.lineSeparator() +
            "            where %s" + System.lineSeparator() +
            "            select persist:filterRecord({" + System.lineSeparator() +
            "                ...'object" + System.lineSeparator() +
            "            }, fields);";
    public static final String OBJECT_FIELD = "'object.%s";
    public static final String VALUES = "%s?.%s";
    public static final String EQUALS = " equals ";
    public static final String AND = " && ";
    public static final String COMMA = ",";
    public static final String CONDITION_STATEMENT = "'object.%s == value[\"%s\"] ";
    public static final String VARIABLE = "\"%s\": %s,";
    public static final String ASSOCIATED_FIELD_TEMPLATE = ".%s\": {relation: {entityName: \"%s\", refField: \"%s\"}}";
    public static final String FIELD_METADATA_TEMPLATE = "fieldMetadata: {%s}";
    public static final String JOIN_METADATA_TEMPLATE = "joinMetadata: {%s}";

    public static final String JOIN_METADATA_FIELD_TEMPLATE =
            "%s: {entity: %s, fieldName: \"%s\", refTable: \"%s\", refColumns: [%s], joinColumns: [%s], 'type: %s}";

    public static final String COLUMN_ARRAY_ENTRY_TEMPLATE = "\"%s\"";
    public static final String METADATA_RECORD_KEY_FIELD_TEMPLATE = "keyFields: [%s]";
    public static final String METADATA_RECORD_ELEMENT_TEMPLATE = "[%s]: {%s}";
    public static final String METADATA_RECORD_TEMPLATE =
            "private final record {|persist:SQLMetadata...;|} metadata = {%s};";
    public static final String SHEET_METADATA_RECORD_TEMPLATE =
            "final record {|persist:SheetMetadata...;|} metadata = {%s};";
    public static final String SHEET_CLIENT_CONFIG_TEMPLATE = " sheets:ConnectionConfig sheetsClientConfig = {" +
            System.lineSeparator() + "            auth: {" +
            System.lineSeparator() + "                clientId: clientId," +
            System.lineSeparator() + "                clientSecret: clientSecret," +
            System.lineSeparator() + "                refreshUrl: sheets:REFRESH_URL," +
            System.lineSeparator() + "                refreshToken: refreshToken" +
            System.lineSeparator() + "            }" +
            System.lineSeparator() + "        };";
    public static final String HTTP_CLIENT_CONFIG_TEMPLATE = "http:ClientConfiguration httpClientConfiguration = {" +
            System.lineSeparator() + "            auth: {" +
            System.lineSeparator() + "                clientId: clientId," +
            System.lineSeparator() + "                clientSecret: clientSecret," +
            System.lineSeparator() + "                refreshUrl: sheets:REFRESH_URL," +
            System.lineSeparator() + "                refreshToken: refreshToken" +
            System.lineSeparator() + "            }" +
            System.lineSeparator() + "        };";
    public static final String HTTP_CLIENT_INIT_TEMPLATE =
            "http:Client|error httpClient = new (\"https://docs.google.com/spreadsheets\", httpClientConfiguration);" +
                    System.lineSeparator();
    public static final String SHEET_CLIENT_INIT_TEMPLATE =
            "sheets:Client|error googleSheetClient = new (sheetsClientConfig);" + System.lineSeparator();
    public static final String SELF_HTTP_CLIENT_INIT_TEMPLATE =
            "self.googleSheetClient = googleSheetClient;" + System.lineSeparator();
    public static final String SELF_SHEET_CLIENT_INIT_TEMPLATE =
            "self.httpClient = httpClient;" + System.lineSeparator();
    public static final String SHEET_IDS_TEMPLATE =
            "map<int> sheetIds = check persist:getSheetIds(self.googleSheetClient, metadata, spreadsheetId);" +
                    System.lineSeparator();
    public static final String IN_MEMORY_METADATA_MAP_TEMPLATE =
            "final map<persist:TableMetadata> metadata = {%s};";
    public static final String IN_MEMORY_ASSOC_METHODS_TEMPLATE = "associationsMethods: {%s}";
    public static final String INIT_DB_CLIENT_WITH_PARAMS = "mysql:Client|error dbClient = new (host = host, " +
            "user = user, password = password, database = database, port = port, options = connectionOptions);" +
            System.lineSeparator();
    public static final String TABLE_PARAMETER_INIT_TEMPLATE = "table<%s> key(%s) %s = %s;";
    public static final String PERSIST_CLIENT_MAP_ELEMENT = "[%s]: check new (self.dbClient, self.metadata.get(%s))";
    public static final String GOOGLE_SHEET_CLIENT_MAP = "[%s]: check new (self.googleSheetClient, self.httpClient, " +
            "metadata.get(%s), spreadsheetId, sheetIds.get(%s))";
    public static final String PERSIST_IN_MEMORY_CLIENT_MAP_ELEMENT = "[%s]: check new (metadata.get(%s))";
    public static final String PERSIST_CLIENT_TEMPLATE = "self.persistClients = {%s};";
    public static final String PERSIST_CLIENT_CLOSE_STATEMENT = "error? result = self.dbClient.close();";
    public static final String REGEX_FOR_SPLIT_BY_CAPITOL_LETTER = "(?=\\p{Upper})";
    public static final String OPEN_BRACE = "{";
    public static final String CLOSE_BRACE = "}";
    public static final String OPEN_BRACKET = "[";
    public static final String CLOSE_BRACKET = "]";
    public static final String ARRAY = "[]";
    public static final String QUESTION_MARK = "?";
    public static final String COMMA_WITH_NEWLINE = "," + System.lineSeparator();
    public static final String CONSTRAINT_ANNOTATION = "@constraint:String {" + System.lineSeparator() +
            "        %s" + System.lineSeparator() +
            "    }";

    public static final String EXTERNAL_GET_BY_KEY_METHOD_TEMPLATE = "isolated resource function get %s/%s(" +
            "%sTargetType targetType = <>) returns targetType|persist:Error = @java:Method {"
            + System.lineSeparator()
            + "'class: \"io.ballerina.stdlib.persist.datastore.%s\"," + System.lineSeparator() +
             " name: \"queryOne\"} external;";

    public static final String EXTERNAL_GET_METHOD_TEMPLATE = "isolated resource function get %s(" +
            "%sTargetType targetType = <>) returns stream<targetType, persist:Error?> = @java:Method {"
            + System.lineSeparator()
            + "'class: \"io.ballerina.stdlib.persist.datastore.%s\"," + System.lineSeparator() +
            " name: \"query\"} external;";
<<<<<<< HEAD
    public static final String EXTERNAL_QUERY_STREAM_METHOD_TEMPLATE =
            "private isolated function query%sStream(%sTargetType targetType = <>) returns " +
                    "stream<targetType, error?> = @java:Method {" + System.lineSeparator() +
            "        'class: \"io.ballerina.stdlib.persist.datastore.GoogleSheetsProcessor\"," +
                    System.lineSeparator() +
            "        name: \"queryStream\"" + System.lineSeparator() +
            "    } external;";

=======
    public static final String CONSTRAINT_STRING = "constraint:String";
    public static final String CONSTRAINT = "constraint";
    public static final String LENGTH = "length";
    public static final String MAX_LENGTH = "maxLength";
    public static final String VARCHAR_LENGTH = "191";
>>>>>>> 7d7efdba
}
<|MERGE_RESOLUTION|>--- conflicted
+++ resolved
@@ -180,7 +180,7 @@
     public static final String QUERY_ONE_FROM_STATEMENT = "from record{} 'object in self.%s";
     public static final String QUERY_ONE_WHERE_CLAUSE = "    where self.persistClients.get(%s).getKey('object) == key";
     public static final String QUERY_OUTER_JOIN = "    outer join var %s in %s%s";
-    public static final String STREAM_PARAM_INIT = "stream<%s, error?> %sStream = self.query%sStream();";
+    public static final String STREAM_PARAM_INIT = "stream<%s, persist:Error?> %sStream = self.query%sStream();";
     public static final String ON = " on ";
     public static final  String SELF = "self.";
     public static final String SELECT_QUERY = "select persist:filterRecord({" +
@@ -189,7 +189,7 @@
             "      %s" + System.lineSeparator() +
             "   }, fields);";
     public static final String IF_STATEMENT = "if unionResult is error {" + System.lineSeparator() +
-            "            return <persist:Error>error(unionResult.message());" + System.lineSeparator() +
+            "            return <persist:InvalidKeyError>error(unionResult.message());" + System.lineSeparator() +
             "        }" + System.lineSeparator();
 
     public static final String DO_QUERY = "do {" + System.lineSeparator() +
@@ -212,6 +212,9 @@
     public static final String CONDITION_STATEMENT = "'object.%s == value[\"%s\"] ";
     public static final String VARIABLE = "\"%s\": %s,";
     public static final String ASSOCIATED_FIELD_TEMPLATE = ".%s\": {relation: {entityName: \"%s\", refField: \"%s\"}}";
+    public static final String CONSTRAINT_ANNOTATION = "@constraint:String {" + System.lineSeparator() +
+            "        %s" + System.lineSeparator() +
+            "    }";
     public static final String FIELD_METADATA_TEMPLATE = "fieldMetadata: {%s}";
     public static final String JOIN_METADATA_TEMPLATE = "joinMetadata: {%s}";
 
@@ -274,9 +277,6 @@
     public static final String ARRAY = "[]";
     public static final String QUESTION_MARK = "?";
     public static final String COMMA_WITH_NEWLINE = "," + System.lineSeparator();
-    public static final String CONSTRAINT_ANNOTATION = "@constraint:String {" + System.lineSeparator() +
-            "        %s" + System.lineSeparator() +
-            "    }";
 
     public static final String EXTERNAL_GET_BY_KEY_METHOD_TEMPLATE = "isolated resource function get %s/%s(" +
             "%sTargetType targetType = <>) returns targetType|persist:Error = @java:Method {"
@@ -289,20 +289,16 @@
             + System.lineSeparator()
             + "'class: \"io.ballerina.stdlib.persist.datastore.%s\"," + System.lineSeparator() +
             " name: \"query\"} external;";
-<<<<<<< HEAD
     public static final String EXTERNAL_QUERY_STREAM_METHOD_TEMPLATE =
             "private isolated function query%sStream(%sTargetType targetType = <>) returns " +
-                    "stream<targetType, error?> = @java:Method {" + System.lineSeparator() +
+                    "stream<targetType, persist:Error?> = @java:Method {" + System.lineSeparator() +
             "        'class: \"io.ballerina.stdlib.persist.datastore.GoogleSheetsProcessor\"," +
                     System.lineSeparator() +
             "        name: \"queryStream\"" + System.lineSeparator() +
             "    } external;";
-
-=======
     public static final String CONSTRAINT_STRING = "constraint:String";
     public static final String CONSTRAINT = "constraint";
     public static final String LENGTH = "length";
     public static final String MAX_LENGTH = "maxLength";
     public static final String VARCHAR_LENGTH = "191";
->>>>>>> 7d7efdba
 }
