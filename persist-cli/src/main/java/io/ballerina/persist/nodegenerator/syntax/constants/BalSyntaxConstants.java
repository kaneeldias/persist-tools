/*
 *  Copyright (c) 2022, WSO2 Inc. (http://www.wso2.org) All Rights Reserved.
 *
 *  WSO2 Inc. licenses this file to you under the Apache License,
 *  Version 2.0 (the "License"); you may not use this file except
 *  in compliance with the License.
 *  You may obtain a copy of the License at
 *
 *    http://www.apache.org/licenses/LICENSE-2.0
 *
 *  Unless required by applicable law or agreed to in writing,
 *  software distributed under the License is distributed on an
 *  "AS IS" BASIS, WITHOUT WARRANTIES OR CONDITIONS OF ANY
 *  KIND, either express or implied.  See the License for the
 *  specific language governing permissions and limitations
 *  under the License.
 */
package io.ballerina.persist.nodegenerator.syntax.constants;

/**
 * Class encapsulating all the syntax/code lines related to generation scripts.
 *
 * @since 0.1.0
 */
public class BalSyntaxConstants {

    private BalSyntaxConstants() {}

    /**
     * Constants related to persist client type inheritance.
     */
    public static class InheritedTypeReferenceConstants {
        private InheritedTypeReferenceConstants() {
        }

        public static final String PERSIST_MODULE_NAME = "persist";
        public static final String ABSTRACT_PERSIST_CLIENT = "AbstractPersistClient";
    }
    public static final String DOUBLE_QUOTE = "\"";
    public static final String BACK_SLASH = "/";
    public static final String EMPTY_STRING = "";
    public static final String SPACE = " ";
    public static final String UNDERSCORE = "_";
    public static final String SINGLE_QUOTE = "'";
    public static final String COMMA_WITH_SPACE = ", ";
    public static final String COLON = ":";
    public static final String SEMICOLON = ";";
    public static final String EQUAL = "=";
    public static final String VALUE = "value";
    public static final String PERSIST_MODULE = "persist";
    public static final String PERSIST_ERROR = "persist:Error";
<<<<<<< HEAD
    public static final String CREATE_SQL_RESULTS = "_ = check " +
            "self.persistClients.get(%s).runBatchInsertQuery(data.clone());";
    public static final String G_SHEET_CREATE_SQL_RESULTS = "_ = check " +
            "self.persistClients.get(%s).runBatchInsertQuery(data);";
=======
    public static final String SQL_CLIENT_DECLARATION = "persist:SQLClient sqlClient;";
    public static final String CREATE_SQL_RESULTS = "_ = check sqlClient.runBatchInsertQuery(data);";
    public static final String GET_PERSIST_CLIENT = "sqlClient = self.persistClients.get(%s);";

>>>>>>> 83f5efe3
    public static final String CREATE_ARRAY_VAR = "%s keys = [];";
    public static final String POST_RETURN = "return keys;";
    public static final String HAS_KEY = "\tif %sTable.hasKey(%s) {";
    public static final String VARIABLE_TYPE = "%s[]";
    public static final String FIELD = "value.%s";
    public static final String FOREACH_STMT_START = "foreach %s value in data {" + System.lineSeparator();
    public static final String HAS_NOT_KEY = "!%sTable.hasKey(%s)";
    public static final String UPDATE_RECORD_FIELD_VALUE = "foreach var [k, v] in value.clone().entries() {" +
            System.lineSeparator() + "        %s[k] = v;" + System.lineSeparator() +
            "    }" + System.lineSeparator();

    public static final String HAS_KEY_ERROR = "\t\treturn <persist:AlreadyExistsError>error(\"Duplicate key: \" + " +
            "%s.toString());" + System.lineSeparator() + "\t}" + System.lineSeparator();
    public static final String HAS_NOT_KEY_ERROR = "return <persist:NotFoundError>error(\"Not found: \" + " +
            "%s.toString());";
    public static final String PUSH_VALUES = System.lineSeparator() + "\tkeys.push(%s);" + System.lineSeparator();
    public static final String GET_UPDATE_RECORD = "%s %s = %sTable.get(%s);" + System.lineSeparator();
    public static final String PUT_VALUE_TO_MAP = "%sTable.put(%s);";
    public static final String RETURN_STATEMENT = "return %s.clone();";

    public static final String RETURN_CREATED_KEY = "return from  %s inserted in data" + System.lineSeparator();
    public static final String SELECT_WITH_SPACE = "\t\t\tselect ";
<<<<<<< HEAD
    public static final String UPDATE_RUN_UPDATE_QUERY = "_ = check self.persistClients.get(%s).runUpdateQuery" +
            "(%s, value.clone());";

    public static final String G_SHEET_UPDATE_RUN_UPDATE_QUERY = "_ = check self.persistClients.get(%s)." +
            "runUpdateQuery(%s, value);";
=======
    public static final String UPDATE_RUN_UPDATE_QUERY = "_ = check sqlClient.runUpdateQuery(%s, value);";
>>>>>>> 83f5efe3
    public static final String UPDATE_RETURN_UPDATE_QUERY = "return self->%s.get();";
    public static final String DELETE_RUN_DELETE_QUERY = "_ = check sqlClient.runDeleteQuery(%s);";
    public static final String RETURN_DELETED_OBJECT = "return result;";
    public static final String DELETED_OBJECT = "return %sTable.remove(%s).clone();";
    public static final String GET_OBJECT_QUERY = "%s result = check self->%s.get();";

    public static final String CONFIGURABLE_PORT = "configurable int port = ?;";
    public static final String CONFIGURABLE_HOST = "configurable string host = ?;";
    public static final String CONFIGURABLE_USER = "configurable string user = ?;";
    public static final String CONFIGURABLE_PASSWORD = "configurable string password = ?;";
    public static final String CONFIGURABLE_DATABASE = "configurable string database = ?;";
<<<<<<< HEAD
    public static final String CONFIGURABLE_CLIENT_ID = "configurable string clientId = ?;" + System.lineSeparator();
    public static final String CONFIGURABLE_CLIENT_SECRET = "configurable string clientSecret = ?;" +
            System.lineSeparator();
    public static final String CONFIGURABLE_REFRESH_TOKEN = "configurable string refreshToken = ?;" +
            System.lineSeparator();
    public static final String CONFIGURABLE_WORK_SHEET_NAME = "configurable string worksheetName = ?;" +
            System.lineSeparator();
    public static final String CONFIGURABLE_WORK_SHEET_ID = "configurable string spreadsheetId = ?;" +
            System.lineSeparator();
    public static final String CONFIGURABLE_REFRESH_URL = "configurable string refreshUrl = ?;" +
            System.lineSeparator();
    public static final String CONFIGURABLE_OPTIONS = "configurable mysql:Options connectionOptions = {};";
=======
    public static final String CONFIGURABLE_OPTIONS = "configurable mysql:Options & readonly connectionOptions = {};";
>>>>>>> 83f5efe3
    public static final String INIT = "init";
    public static final String POST = "post";
    public static final String DELETE = "delete";
    public static final String PUT = "put";
    public static final String CLOSE = "close";
    public static final String QUERY = "query%s";
    public static final String QUERY_ONE = "queryOne%s";
    public static final String INSERT_RECORD = "%sInsert";
    public static final String UPDATE_RECORD = "%sUpdate";
    public static final String SPECIFIC_ERROR = "Error";
    public static final String KEYWORD_BALLERINA = "ballerina";
    public static final String KEYWORD_VALUE = "data";
    public static final String KEYWORD_FIELDS = "fields";
    public static final String KEYWORD_KEY = "key";
    public static final String KEYWORD_PERSIST = "persist";
    public static final String KEYWORD_BALLERINAX = "ballerinax";
    public static final String KEYWORD_CLIENT = "client";
    public static final String ERROR = "error";
    public static final String KEYWORD_PUBLIC = "public";
    public static final String KEYWORD_PRIVATE = "private";
    public static final String KEYWORD_ISOLATED = "isolated";
    public static final String KEYWORD_RESOURCE = "resource";
    public static final String ANY_DATA = "anydata";

    public static final String GENERATED_SOURCE_DIRECTORY = "generated";
    public static final String PATH_DB_CONFIGURATION_BAL_FILE = "persist_db_config.bal";
    public static final String PATH_SHEET_CONFIGURATION_BAL_FILE = "persist_sheet_config.bal";
    public static final String PERSIST_DEPENDENCY = "platform.java11.dependency";
    public static final String KEYWORD_JBALLERINA_JAVA_PREFIX = "jballerina.java";
    public static final String KEYWORD_READONLY = "readonly";
    public static final String JDBC_URL_WITHOUT_DATABASE = "jdbc:%s://%s:%s";
    public static final String JDBC_URL_WITH_DATABASE = "jdbc:%s://%s:%s/%s";
    public static final String RESULT_IS_BALLERINA_ERROR = "%s is error";
    public static final String RESULT = "result";
    public static final String DB_CLIENT = "dbClient";
    public static final String RETURN_ERROR = "return <persist:Error>error(%s.message());";
    public static final String RETURN_RESULT = "return result;";
    public static final String RETURN_NIL = "return ();";
    public static final String ADD_CLIENT = "self.dbClient = dbClient;";
    public static final String AUTOGENERATED_FILE_COMMENT = "// AUTO-GENERATED FILE. DO NOT MODIFY.";

    public static final String AUTO_GENERATED_COMMENT =
            "// This file is an auto-generated file by Ballerina persistence layer.";

    public static final String AUTO_GENERATED_COMMENT_WITH_REASON =
            "// This file is an auto-generated file by Ballerina persistence layer for %s.";

    public static final String COMMENT_SHOULD_NOT_BE_MODIFIED = "// It should not be modified by hand.";
    public static final String ERROR_MSG = "ERROR: failed to generate/update source file/s for the %s. %s" +
            System.lineSeparator();

    public static final String MYSQL_DRIVER = "mysql.driver";
    public static final String GOOGLE_API_SHEET = "googleapis.sheets";
    public static final String HTTP = "http";
    public static final String BAL_EXTENSION = ".bal";
    public static final String INIT_DB_CLIENT = "private final mysql:Client dbClient;";
<<<<<<< HEAD
    public static final String GOOGLE_SHEET_CLIENT = "private final sheets:Client googleSheetClient;";
    public static final String HTTP_CLIENT = "private final http:Client httpClient;";
    public static final String GOOGLE_PERSIST_CLIENT = "private final map<persist:GoogleSheetsClient> persistClients;";
    public static final String INIT_DB_CLIENT_MAP = "private final map<persist:SQLClient> persistClients = {};";
    public static final String INIT_IN_MEMORY_CLIENT = "private final map<persist:InMemoryClient> persistClients = {};";
    public static final String METADATA_RECORD_ENTITY_NAME_TEMPLATE = "entityName: \"%s\", " + System.lineSeparator();
    public static final String METADATA_RECORD_TABLE_NAME_TEMPLATE = "tableName: `%s`, " + System.lineSeparator();
    public static final String TABLE_NAME_TEMPLATE = "tableName: \"%s\", " + System.lineSeparator();
=======
    public static final String INIT_DB_CLIENT_MAP = "private final map<persist:SQLClient> persistClients;";
    public static final String INIT_IN_MEMORY_CLIENT = "private final map<persist:InMemoryClient> persistClients;";
    public static final String METADATA_RECORD_ENTITY_NAME_TEMPLATE = "entityName: \"%s\", " + System.lineSeparator();
    public static final String METADATA_RECORD_TABLE_NAME_TEMPLATE = "tableName: \"%s\", " + System.lineSeparator();
>>>>>>> 83f5efe3
    public static final String METADATA_RECORD_FIELD_TEMPLATE = "%s: {columnName: \"%s\"}";
    public static final String METADATA_KEY_FIELDS_TEMPLATE = "keyFields: [%s], " + System.lineSeparator();
    public static final String G_SHEET_FIELD_METADATA_TEMPLATE = "%s: {columnName: \"%s\", columnId: \"%s\"}";
    public static final String FIELD_TYPE = "%s: \"%s\"";
    public static final String DATA_TYPE = "dataTypes: {%s},";
    public static final String RANGE_TEMPLATE = "range: \"A:%s\", " + System.lineSeparator();
    public static final String G_SHEET_METADATA_QUERY_TEMPLATE = "query: self.query%s, " + System.lineSeparator();
    public static final String G_SHEET_METADATA_QUERY_ONE_TEMPLATE = "queryOne: self.queryOne%s,";
    public static final String G_SHEET_METADATA_ASSOCIATIONS_METHODS_TEMPLATE = "%s: self.query%s";
    public static final String METADATA_QUERY_TEMPLATE = "query: query%s, " + System.lineSeparator();
    public static final String METADATA_QUERY_ONE_TEMPLATE = "queryOne: queryOne%s,";
    public static final String METADATA_ASSOCIATIONS_METHODS_TEMPLATE = "%s: query%s";
    public static final String QUERY_RETURN = "stream<record{}, persist:Error?>";
    public static final String G_SHEET_QUERY_STATEMENT = "%s from record{} 'object in %s%s";
    public static final String G_SHEET_WHERE_CLAUSE = System.lineSeparator() +
            "where self.persistClients.get(%s).getKey('object) == key";
    public static final String QUERY_STATEMENT = "return from record{} 'object in %sClonedTable" +
            System.lineSeparator();
    public static final String QUERY_ONE_RETURN = "record {}|persist:NotFoundError";
    public static final String QUERY_ONE_RETURN_STATEMENT = "return <persist:NotFoundError>error(" +
            "\"Invalid key: \" + key.toString());";
    public static final String G_SHEET_QUERY_OUTER_JOIN = "    outer join var %s in %s%s";
    public static final String STREAM_PARAM_INIT = "stream<%s, persist:Error?> %sStream = self.query%sStream();";
    public static final String QUERY_ONE_FROM_STATEMENT = "from record{} 'object in %sClonedTable";
    public static final String QUERY_ONE_WHERE_CLAUSE = "    where persist:getKey('object, [%s]) == key" +
            System.lineSeparator();
    public static final String QUERY_OUTER_JOIN = "    outer join var %s in %sClonedTable";
    public static final String ON = " on ";
    public static final String SELECT_QUERY = "select persist:filterRecord({" +
            System.lineSeparator() +
            "      ...'object" +
            "      %s" + System.lineSeparator() +
            "   }, fields);";
    public static final String IF_STATEMENT = "if unionResult is error {" + System.lineSeparator() +
            "            return <persist:NotFoundError>error(unionResult.message());" + System.lineSeparator() +
            "        }" + System.lineSeparator();

    public static final String DO_QUERY = "do {" + System.lineSeparator() +
            "        return {" +
            "           ...'object" +
            "           %s" + System.lineSeparator() +
            "        };" + System.lineSeparator() +
            "    };";
    public static final String G_SHEET_RETURN_STATEMENT_FOR_RELATIONAL_ENTITY = "return from record{} 'object in %s%s" +
            System.lineSeparator() +
            "            where %s" + System.lineSeparator() +
            "            select persist:filterRecord({" + System.lineSeparator() +
            "                ...'object" + System.lineSeparator() +
            "            }, fields);";
    public static final String RETURN_STATEMENT_FOR_RELATIONAL_ENTITY =
            "return from record{} 'object in %sClonedTable" +
                    System.lineSeparator() +
                    "            where %s" + System.lineSeparator() +
                    "            select persist:filterRecord({" + System.lineSeparator() +
                    "                ...'object" + System.lineSeparator() +
                    "            }, fields);";
    public static final String OBJECT_FIELD = "'object.%s";
    public static final String VALUES = "%s?.%s";
    public static final String EQUALS = " equals ";
    public static final String AND = " && ";
    public static final String COMMA = ",";
    public static final String CONDITION_STATEMENT = "'object.%s == value[\"%s\"] ";
    public static final String VARIABLE = "\"%s\": %s,";
    public static final String ASSOCIATED_FIELD_TEMPLATE = ".%s\": {relation: {entityName: \"%s\", refField: \"%s\"}}";
    public static final String CONSTRAINT_ANNOTATION = "@constraint:String {" + System.lineSeparator() +
            "        %s" + System.lineSeparator() +
            "    }";
    public static final String FIELD_METADATA_TEMPLATE = "fieldMetadata: {%s}";
    public static final String JOIN_METADATA_TEMPLATE = "joinMetadata: {%s}";

    public static final String JOIN_METADATA_FIELD_TEMPLATE =
            "%s: {entity: %s, fieldName: \"%s\", refTable: \"%s\", refColumns: [%s], joinColumns: [%s], 'type: %s}";

    public static final String COLUMN_ARRAY_ENTRY_TEMPLATE = "\"%s\"";
    public static final String METADATA_RECORD_KEY_FIELD_TEMPLATE = "keyFields: [%s]";
    public static final String METADATA_RECORD_ELEMENT_TEMPLATE = "[%s]: {%s}";
    public static final String METADATA_RECORD_TEMPLATE =
<<<<<<< HEAD
            "private final record {|persist:SQLMetadata...;|} metadata = {%s};";
    public static final String SHEET_METADATA_RECORD_TEMPLATE =
            "final record {|persist:SheetMetadata...;|} metadata = {%s};";
    public static final String SHEET_CLIENT_CONFIG_TEMPLATE = " sheets:ConnectionConfig sheetsClientConfig = {" +
            System.lineSeparator() + "            auth: {" +
            System.lineSeparator() + "                clientId: clientId," +
            System.lineSeparator() + "                clientSecret: clientSecret," +
            System.lineSeparator() + "                refreshUrl: sheets:REFRESH_URL," +
            System.lineSeparator() + "                refreshToken: refreshToken" +
            System.lineSeparator() + "            }" +
            System.lineSeparator() + "        };";
    public static final String HTTP_CLIENT_CONFIG_TEMPLATE = "http:ClientConfiguration httpClientConfiguration = {" +
            System.lineSeparator() + "            auth: {" +
            System.lineSeparator() + "                clientId: clientId," +
            System.lineSeparator() + "                clientSecret: clientSecret," +
            System.lineSeparator() + "                refreshUrl: sheets:REFRESH_URL," +
            System.lineSeparator() + "                refreshToken: refreshToken" +
            System.lineSeparator() + "            }" +
            System.lineSeparator() + "        };";
    public static final String HTTP_CLIENT_INIT_TEMPLATE =
            "http:Client|error httpClient = new (\"https://docs.google.com/spreadsheets\", httpClientConfiguration);" +
                    System.lineSeparator();
    public static final String SHEET_CLIENT_INIT_TEMPLATE =
            "sheets:Client|error googleSheetClient = new (sheetsClientConfig);" + System.lineSeparator();
    public static final String SELF_HTTP_CLIENT_INIT_TEMPLATE =
            "self.googleSheetClient = googleSheetClient;" + System.lineSeparator();
    public static final String SELF_SHEET_CLIENT_INIT_TEMPLATE =
            "self.httpClient = httpClient;" + System.lineSeparator();
    public static final String SHEET_IDS_TEMPLATE =
            "map<int> sheetIds = check persist:getSheetIds(self.googleSheetClient, metadata, spreadsheetId);" +
                    System.lineSeparator();
=======
            "private final record {|persist:SQLMetadata...;|} & readonly metadata = {%s};";
>>>>>>> 83f5efe3
    public static final String IN_MEMORY_METADATA_MAP_TEMPLATE =
            "final map<persist:TableMetadata> metadata = {%s};";
    public static final String IN_MEMORY_ASSOC_METHODS_TEMPLATE = "associationsMethods: {%s}";
    public static final String INIT_DB_CLIENT_WITH_PARAMS = "mysql:Client|error dbClient = new (host = host, " +
            "user = user, password = password, database = database, port = port, options = connectionOptions);" +
            System.lineSeparator();
    public static final String GOOGLE_SHEET_CLIENT_MAP = "[%s]: check new (self.googleSheetClient, self.httpClient, " +
            "metadata.get(%s), spreadsheetId, sheetIds.get(%s))";
    public static final String TABLE_PARAMETER_INIT_TEMPLATE = "final isolated table<%s> key(%s) %sTable = table[];";
    public static final String CLONED_TABLE_INIT_TEMPLATE = "table<%s> key(%s) %sClonedTable;";
    public static final String CLONED_TABLE_DECLARATION_TEMPLATE = "%sClonedTable = %sTable.clone();";
    public static final String PERSIST_CLIENT_MAP_ELEMENT =
            "[%s]: check new (dbClient, self.metadata.get(%s))";
    public static final String PERSIST_IN_MEMORY_CLIENT_MAP_ELEMENT =
            "[%s]: check new (metadata.get(%s).cloneReadOnly())";
    public static final String PERSIST_CLIENT_TEMPLATE = "self.persistClients = {%s};";
    public static final String LOCK_TEMPLATE = "lock {%s}";
    public static final String LOCK = "lock";
    public static final String NEWLINE = System.lineSeparator();
    public static final String PERSIST_CLIENT_CLOSE_STATEMENT = "error? result = self.dbClient.close();";
    public static final String REGEX_FOR_SPLIT_BY_CAPITOL_LETTER = "(?=\\p{Upper})";
    public static final String OPEN_BRACE = "{";
    public static final String CLOSE_BRACE = "}";
    public static final String OPEN_BRACKET = "[";
    public static final String CLOSE_BRACKET = "]";
    public static final String ARRAY = "[]";
    public static final String QUESTION_MARK = "?";
    public static final String COMMA_WITH_NEWLINE = "," + System.lineSeparator();

    public static final String EXTERNAL_GET_BY_KEY_METHOD_TEMPLATE = "isolated resource function get %s/%s(" +
            "%sTargetType targetType = <>) returns targetType|persist:Error = @java:Method {"
            + System.lineSeparator()
            + "'class: \"io.ballerina.stdlib.persist.datastore.%s\"," + System.lineSeparator() +
             " name: \"queryOne\"} external;";

    public static final String EXTERNAL_GET_METHOD_TEMPLATE = "isolated resource function get %s(" +
            "%sTargetType targetType = <>) returns stream<targetType, persist:Error?> = @java:Method {"
            + System.lineSeparator()
            + "'class: \"io.ballerina.stdlib.persist.datastore.%s\"," + System.lineSeparator() +
            " name: \"query\"} external;";
    public static final String EXTERNAL_QUERY_STREAM_METHOD_TEMPLATE =
            "private isolated function query%sStream(%sTargetType targetType = <>) returns " +
                    "stream<targetType, persist:Error?> = @java:Method {" + System.lineSeparator() +
            "        'class: \"io.ballerina.stdlib.persist.datastore.GoogleSheetsProcessor\"," +
                    System.lineSeparator() +
            "        name: \"queryStream\"" + System.lineSeparator() +
            "    } external;";
    public static final String CONSTRAINT_STRING = "constraint:String";
    public static final String CONSTRAINT = "constraint";
    public static final String LENGTH = "length";
    public static final String MAX_LENGTH = "maxLength";
    public static final String VARCHAR_LENGTH = "191";
}
<|MERGE_RESOLUTION|>--- conflicted
+++ resolved
@@ -49,17 +49,12 @@
     public static final String VALUE = "value";
     public static final String PERSIST_MODULE = "persist";
     public static final String PERSIST_ERROR = "persist:Error";
-<<<<<<< HEAD
-    public static final String CREATE_SQL_RESULTS = "_ = check " +
-            "self.persistClients.get(%s).runBatchInsertQuery(data.clone());";
     public static final String G_SHEET_CREATE_SQL_RESULTS = "_ = check " +
             "self.persistClients.get(%s).runBatchInsertQuery(data);";
-=======
     public static final String SQL_CLIENT_DECLARATION = "persist:SQLClient sqlClient;";
     public static final String CREATE_SQL_RESULTS = "_ = check sqlClient.runBatchInsertQuery(data);";
     public static final String GET_PERSIST_CLIENT = "sqlClient = self.persistClients.get(%s);";
 
->>>>>>> 83f5efe3
     public static final String CREATE_ARRAY_VAR = "%s keys = [];";
     public static final String POST_RETURN = "return keys;";
     public static final String HAS_KEY = "\tif %sTable.hasKey(%s) {";
@@ -82,16 +77,12 @@
 
     public static final String RETURN_CREATED_KEY = "return from  %s inserted in data" + System.lineSeparator();
     public static final String SELECT_WITH_SPACE = "\t\t\tselect ";
-<<<<<<< HEAD
-    public static final String UPDATE_RUN_UPDATE_QUERY = "_ = check self.persistClients.get(%s).runUpdateQuery" +
-            "(%s, value.clone());";
-
+    public static final String UPDATE_RUN_UPDATE_QUERY = "_ = check sqlClient.runUpdateQuery(%s, value);";
     public static final String G_SHEET_UPDATE_RUN_UPDATE_QUERY = "_ = check self.persistClients.get(%s)." +
             "runUpdateQuery(%s, value);";
-=======
-    public static final String UPDATE_RUN_UPDATE_QUERY = "_ = check sqlClient.runUpdateQuery(%s, value);";
->>>>>>> 83f5efe3
     public static final String UPDATE_RETURN_UPDATE_QUERY = "return self->%s.get();";
+    public static final String G_SHEET_DELETE_RUN_DELETE_QUERY = "_ = check self.persistClients.get(%s)." +
+            "runDeleteQuery(%s);";
     public static final String DELETE_RUN_DELETE_QUERY = "_ = check sqlClient.runDeleteQuery(%s);";
     public static final String RETURN_DELETED_OBJECT = "return result;";
     public static final String DELETED_OBJECT = "return %sTable.remove(%s).clone();";
@@ -102,7 +93,6 @@
     public static final String CONFIGURABLE_USER = "configurable string user = ?;";
     public static final String CONFIGURABLE_PASSWORD = "configurable string password = ?;";
     public static final String CONFIGURABLE_DATABASE = "configurable string database = ?;";
-<<<<<<< HEAD
     public static final String CONFIGURABLE_CLIENT_ID = "configurable string clientId = ?;" + System.lineSeparator();
     public static final String CONFIGURABLE_CLIENT_SECRET = "configurable string clientSecret = ?;" +
             System.lineSeparator();
@@ -114,10 +104,7 @@
             System.lineSeparator();
     public static final String CONFIGURABLE_REFRESH_URL = "configurable string refreshUrl = ?;" +
             System.lineSeparator();
-    public static final String CONFIGURABLE_OPTIONS = "configurable mysql:Options connectionOptions = {};";
-=======
     public static final String CONFIGURABLE_OPTIONS = "configurable mysql:Options & readonly connectionOptions = {};";
->>>>>>> 83f5efe3
     public static final String INIT = "init";
     public static final String POST = "post";
     public static final String DELETE = "delete";
@@ -174,21 +161,14 @@
     public static final String HTTP = "http";
     public static final String BAL_EXTENSION = ".bal";
     public static final String INIT_DB_CLIENT = "private final mysql:Client dbClient;";
-<<<<<<< HEAD
     public static final String GOOGLE_SHEET_CLIENT = "private final sheets:Client googleSheetClient;";
     public static final String HTTP_CLIENT = "private final http:Client httpClient;";
     public static final String GOOGLE_PERSIST_CLIENT = "private final map<persist:GoogleSheetsClient> persistClients;";
-    public static final String INIT_DB_CLIENT_MAP = "private final map<persist:SQLClient> persistClients = {};";
-    public static final String INIT_IN_MEMORY_CLIENT = "private final map<persist:InMemoryClient> persistClients = {};";
-    public static final String METADATA_RECORD_ENTITY_NAME_TEMPLATE = "entityName: \"%s\", " + System.lineSeparator();
-    public static final String METADATA_RECORD_TABLE_NAME_TEMPLATE = "tableName: `%s`, " + System.lineSeparator();
-    public static final String TABLE_NAME_TEMPLATE = "tableName: \"%s\", " + System.lineSeparator();
-=======
     public static final String INIT_DB_CLIENT_MAP = "private final map<persist:SQLClient> persistClients;";
     public static final String INIT_IN_MEMORY_CLIENT = "private final map<persist:InMemoryClient> persistClients;";
     public static final String METADATA_RECORD_ENTITY_NAME_TEMPLATE = "entityName: \"%s\", " + System.lineSeparator();
+    public static final String TABLE_NAME_TEMPLATE = "tableName: \"%s\", " + System.lineSeparator();
     public static final String METADATA_RECORD_TABLE_NAME_TEMPLATE = "tableName: \"%s\", " + System.lineSeparator();
->>>>>>> 83f5efe3
     public static final String METADATA_RECORD_FIELD_TEMPLATE = "%s: {columnName: \"%s\"}";
     public static final String METADATA_KEY_FIELDS_TEMPLATE = "keyFields: [%s], " + System.lineSeparator();
     public static final String G_SHEET_FIELD_METADATA_TEMPLATE = "%s: {columnName: \"%s\", columnId: \"%s\"}";
@@ -266,8 +246,7 @@
     public static final String METADATA_RECORD_KEY_FIELD_TEMPLATE = "keyFields: [%s]";
     public static final String METADATA_RECORD_ELEMENT_TEMPLATE = "[%s]: {%s}";
     public static final String METADATA_RECORD_TEMPLATE =
-<<<<<<< HEAD
-            "private final record {|persist:SQLMetadata...;|} metadata = {%s};";
+            "private final record {|persist:SQLMetadata...;|} & readonly metadata = {%s};";
     public static final String SHEET_METADATA_RECORD_TEMPLATE =
             "final record {|persist:SheetMetadata...;|} metadata = {%s};";
     public static final String SHEET_CLIENT_CONFIG_TEMPLATE = " sheets:ConnectionConfig sheetsClientConfig = {" +
@@ -298,9 +277,6 @@
     public static final String SHEET_IDS_TEMPLATE =
             "map<int> sheetIds = check persist:getSheetIds(self.googleSheetClient, metadata, spreadsheetId);" +
                     System.lineSeparator();
-=======
-            "private final record {|persist:SQLMetadata...;|} & readonly metadata = {%s};";
->>>>>>> 83f5efe3
     public static final String IN_MEMORY_METADATA_MAP_TEMPLATE =
             "final map<persist:TableMetadata> metadata = {%s};";
     public static final String IN_MEMORY_ASSOC_METHODS_TEMPLATE = "associationsMethods: {%s}";
