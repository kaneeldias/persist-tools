/*
 *  Copyright (c) 2022, WSO2 Inc. (http://www.wso2.org) All Rights Reserved.
 *
 *  WSO2 Inc. licenses this file to you under the Apache License,
 *  Version 2.0 (the "License"); you may not use this file except
 *  in compliance with the License.
 *  You may obtain a copy of the License at
 *
 *    http://www.apache.org/licenses/LICENSE-2.0
 *
 *  Unless required by applicable law or agreed to in writing,
 *  software distributed under the License is distributed on an
 *  "AS IS" BASIS, WITHOUT WARRANTIES OR CONDITIONS OF ANY
 *  KIND, either express or implied.  See the License for the
 *  specific language governing permissions and limitations
 *  under the License.
 */
package io.ballerina.persist.nodegenerator.syntax.constants;

/**
 * Class encapsulating all the syntax/code lines related to generation scripts.
 *
 * @since 0.1.0
 */
public class BalSyntaxConstants {

    private BalSyntaxConstants() {}

    /**
     * Constants related to persist client type inheritance.
     */
    public static class InheritedTypeReferenceConstants {
        private InheritedTypeReferenceConstants() {
        }

        public static final String PERSIST_MODULE_NAME = "persist";
        public static final String ABSTRACT_PERSIST_CLIENT = "AbstractPersistClient";
    }
    public static final String DOUBLE_QUOTE = "\"";
    public static final String BACK_SLASH = "/";
    public static final String EMPTY_STRING = "";
    public static final String SPACE = " ";
    public static final String UNDERSCORE = "_";
    public static final String SINGLE_QUOTE = "'";
    public static final String COMMA_WITH_SPACE = ", ";
    public static final String COLON = ":";
    public static final String SEMICOLON = ";";
    public static final String EQUAL = "=";
    public static final String VALUE = "value";
    public static final String PERSIST_MODULE = "persist";
    public static final String PERSIST_ERROR = "persist:Error";
    public static final String CREATE_SQL_RESULTS = "_ = check " +
            "self.persistClients.get(%s).runBatchInsertQuery(data.clone());";
    public static final String CREATE_ARRAY_VAR = "%s keys = [];";
    public static final String POST_RETURN = "return keys;";
    public static final String HAS_KEY = "\tif %sTable.hasKey(%s) {";
    public static final String VARIABLE_TYPE = "%s[]";
    public static final String FIELD = "value.%s";
    public static final String FOREACH_STMT_START = "foreach %s value in data {" + System.lineSeparator();
    public static final String HAS_NOT_KEY = "!%sTable.hasKey(%s)";
    public static final String UPDATE_RECORD_FIELD_VALUE = "foreach var [k, v] in value.clone().entries() {" +
            System.lineSeparator() + "        %s[k] = v;" + System.lineSeparator() +
            "    }" + System.lineSeparator();

    public static final String HAS_KEY_ERROR = "\t\treturn <persist:DuplicateKeyError>error(\"Duplicate key: \" + " +
            "%s.toString());" + System.lineSeparator() + "\t}" + System.lineSeparator();
    public static final String HAS_NOT_KEY_ERROR = "return <persist:InvalidKeyError>error(\"Not found: \" + " +
            "%s.toString());";
    public static final String PUSH_VALUES = System.lineSeparator() + "\tkeys.push(%s);" + System.lineSeparator();
    public static final String GET_UPDATE_RECORD = "%s %s = %sTable.get(%s);" + System.lineSeparator();
    public static final String PUT_VALUE_TO_MAP = "%sTable.put(%s);";
    public static final String RETURN_STATEMENT = "return %s.clone();";

    public static final String RETURN_CREATED_KEY = "return from  %s inserted in data" + System.lineSeparator();
    public static final String SELECT_WITH_SPACE = "\t\t\tselect ";
    public static final String UPDATE_RUN_UPDATE_QUERY = "_ = check self.persistClients.get(%s).runUpdateQuery" +
            "(%s, value.clone());";
    public static final String UPDATE_RETURN_UPDATE_QUERY = "return self->%s.get();";
    public static final String DELETE_RUN_DELETE_QUERY = "_ = check self.persistClients.get(%s)." +
            "runDeleteQuery(%s);";
    public static final String RETURN_DELETED_OBJECT = "return result;";
    public static final String DELETED_OBJECT = "return %sTable.remove(%s).clone();";
    public static final String GET_OBJECT_QUERY = "%s result = check self->%s.get();";

    public static final String CONFIGURABLE_PORT = "configurable int port = ?;";
    public static final String CONFIGURABLE_HOST = "configurable string host = ?;";
    public static final String CONFIGURABLE_USER = "configurable string user = ?;";
    public static final String CONFIGURABLE_PASSWORD = "configurable string password = ?;";
    public static final String CONFIGURABLE_DATABASE = "configurable string database = ?;";
    public static final String CONFIGURABLE_CLIENT_ID = "configurable string clientId = ?;" + System.lineSeparator();
    public static final String CONFIGURABLE_CLIENT_SECRET = "configurable string clientSecret = ?;" +
            System.lineSeparator();
    public static final String CONFIGURABLE_REFRESH_TOKEN = "configurable string refreshToken = ?;" +
            System.lineSeparator();
    public static final String CONFIGURABLE_WORK_SHEET_NAME = "configurable string worksheetName = ?;" +
            System.lineSeparator();
    public static final String CONFIGURABLE_WORK_SHEET_ID = "configurable string spreadsheetId = ?;" +
            System.lineSeparator();
    public static final String CONFIGURABLE_REFRESH_URL = "configurable string refreshUrl = ?;" +
            System.lineSeparator();
    public static final String CONFIGURABLE_OPTIONS = "configurable mysql:Options connectionOptions = {};";
    public static final String INIT = "init";
    public static final String POST = "post";
    public static final String DELETE = "delete";
    public static final String PUT = "put";
    public static final String CLOSE = "close";
    public static final String QUERY = "query%s";
    public static final String QUERY_ONE = "queryOne%s";
    public static final String INSERT_RECORD = "%sInsert";
    public static final String UPDATE_RECORD = "%sUpdate";
    public static final String SPECIFIC_ERROR = "Error";
    public static final String KEYWORD_BALLERINA = "ballerina";
    public static final String KEYWORD_VALUE = "data";
    public static final String KEYWORD_FIELDS = "fields";
    public static final String KEYWORD_KEY = "key";
    public static final String KEYWORD_PERSIST = "persist";
    public static final String KEYWORD_BALLERINAX = "ballerinax";
    public static final String KEYWORD_CLIENT = "client";
    public static final String ERROR = "error";
    public static final String KEYWORD_PUBLIC = "public";
    public static final String KEYWORD_PRIVATE = "private";
    public static final String KEYWORD_ISOLATED = "isolated";
    public static final String KEYWORD_RESOURCE = "resource";
    public static final String ANY_DATA = "anydata";

    public static final String GENERATED_SOURCE_DIRECTORY = "generated";
    public static final String PATH_DB_CONFIGURATION_BAL_FILE = "persist_db_config.bal";
    public static final String PATH_SHEET_CONFIGURATION_BAL_FILE = "persist_sheet_config.bal";
    public static final String PERSIST_DEPENDENCY = "platform.java11.dependency";
    public static final String KEYWORD_JBALLERINA_JAVA_PREFIX = "jballerina.java";
    public static final String KEYWORD_READONLY = "readonly";
    public static final String JDBC_URL_WITHOUT_DATABASE = "jdbc:%s://%s:%s";
    public static final String JDBC_URL_WITH_DATABASE = "jdbc:%s://%s:%s/%s";
    public static final String RESULT_IS_BALLERINA_ERROR = "%s is error";
    public static final String RESULT = "result";
    public static final String DB_CLIENT = "dbClient";
    public static final String RETURN_ERROR = "return <persist:Error>error(%s.message());";
    public static final String RETURN_RESULT = "return result;";
    public static final String RETURN_NIL = "return ();";
    public static final String ADD_CLIENT = "self.dbClient = dbClient;";
    public static final String AUTOGENERATED_FILE_COMMENT = "// AUTO-GENERATED FILE. DO NOT MODIFY.";

    public static final String AUTO_GENERATED_COMMENT =
            "// This file is an auto-generated file by Ballerina persistence layer.";

    public static final String AUTO_GENERATED_COMMENT_WITH_REASON =
            "// This file is an auto-generated file by Ballerina persistence layer for %s.";

    public static final String COMMENT_SHOULD_NOT_BE_MODIFIED = "// It should not be modified by hand.";
    public static final String ERROR_MSG = "ERROR: failed to generate/update source file/s for the %s. %s" +
            System.lineSeparator();

    public static final String MYSQL_DRIVER = "mysql.driver";
    public static final String GOOGLE_API_SHEET = "googleapis.sheets";
    public static final String HTTP = "http";
    public static final String BAL_EXTENSION = ".bal";
    public static final String INIT_DB_CLIENT = "private final mysql:Client dbClient;";
<<<<<<< HEAD
    public static final String GOOGLE_SHEET_CLIENT = "private final sheets:Client googleSheetClient;";
    public static final String HTTP_CLIENT = "private final http:Client httpClient;";
    public static final String GOOGLE_PERSIST_CLIENT = "private final map<persist:GoogleSheetsClient> persistClients;";
    public static final String INIT_DB_CLIENT_MAP = "private final map<persist:SQLClient> persistClients;";
    public static final String INIT_IN_MEMORY_CLIENT = "private final map<persist:InMemoryClient> persistClients;";
=======
    public static final String INIT_DB_CLIENT_MAP = "private final map<persist:SQLClient> persistClients = {};";
    public static final String INIT_IN_MEMORY_CLIENT = "private final map<persist:InMemoryClient> persistClients = {};";
>>>>>>> 13e4e530
    public static final String METADATA_RECORD_ENTITY_NAME_TEMPLATE = "entityName: \"%s\", " + System.lineSeparator();
    public static final String METADATA_RECORD_TABLE_NAME_TEMPLATE = "tableName: `%s`, " + System.lineSeparator();
    public static final String TABLE_NAME_TEMPLATE = "tableName: \"%s\", " + System.lineSeparator();
    public static final String METADATA_RECORD_FIELD_TEMPLATE = "%s: {columnName: \"%s\"}";
    public static final String METADATA_KEY_FIELDS_TEMPLATE = "keyFields: [%s], " + System.lineSeparator();
<<<<<<< HEAD
    public static final String G_SHEET_FIELD_METADATA_TEMPLATE = "%s: {columnName: \"%s\", columnId: \"%s\"}";
    public static final String FIELD_TYPE = "%s: \"%s\"";
    public static final String DATA_TYPE = "dataTypes: {%s},";
    public static final String RANGE_TEMPLATE = "range: \"A:%s\", " + System.lineSeparator();
    public static final String METADATA_QUERY_TEMPLATE = "query: self.query%s, " + System.lineSeparator();
    public static final String METADATA_QUERY_ONE_TEMPLATE = "queryOne: self.queryOne%s,";
    public static final String METADATA_ASSOCIATIONS_METHODS_TEMPLATE = "%s: self.query%s";
    public static final String QUERY_RETURN = "stream<record{}, persist:Error?>";
    public static final String QUERY_STATEMENT = "%s from record{} 'object in %s%s";
    public static final String QUERY_ONE_RETURN = "record {}|%s";
    public static final String INVALID_KEY_ERROR = "persist:InvalidKeyError";
    public static final String QUERY_ONE_RETURN_STATEMENT = "return <persist:InvalidKeyError>error(" +
            "\"Invalid key: \" + key.toString());";
    public static final String QUERY_ONE_FROM_STATEMENT = "from record{} 'object in self.%s";
    public static final String QUERY_ONE_WHERE_CLAUSE = "    where self.persistClients.get(%s).getKey('object) == key";
    public static final String QUERY_OUTER_JOIN = "    outer join var %s in %s%s";
    public static final String STREAM_PARAM_INIT = "stream<%s, persist:Error?> %sStream = self.query%sStream();";
=======
    public static final String METADATA_QUERY_TEMPLATE = "query: query%s, " + System.lineSeparator();
    public static final String METADATA_QUERY_ONE_TEMPLATE = "queryOne: queryOne%s,";
    public static final String METADATA_ASSOCIATIONS_METHODS_TEMPLATE = "%s: query%s";
    public static final String QUERY_RETURN = "stream<record{}, persist:Error?>";
    public static final String QUERY_STATEMENT = "return from record{} 'object in %sClonedTable";
    public static final String QUERY_ONE_RETURN = "record {}|persist:InvalidKeyError";
    public static final String QUERY_ONE_RETURN_STATEMENT = "return <persist:InvalidKeyError>error(" +
            "\"Invalid key: \" + key.toString());";
    public static final String QUERY_ONE_FROM_STATEMENT = "from record{} 'object in %sClonedTable";
    public static final String QUERY_ONE_WHERE_CLAUSE = "    where persist:getKey('object, [%s]) == key";
    public static final String QUERY_OUTER_JOIN = "    outer join var %s in %sClonedTable";
>>>>>>> 13e4e530
    public static final String ON = " on ";
    public static final  String SELF = "self.";
    public static final String SELECT_QUERY = "select persist:filterRecord({" +
            System.lineSeparator() +
            "      ...'object" +
            "      %s" + System.lineSeparator() +
            "   }, fields);";
    public static final String IF_STATEMENT = "if unionResult is error {" + System.lineSeparator() +
            "            return <persist:InvalidKeyError>error(unionResult.message());" + System.lineSeparator() +
            "        }" + System.lineSeparator();

    public static final String DO_QUERY = "do {" + System.lineSeparator() +
            "        return {" +
            "           ...'object" +
            "           %s" + System.lineSeparator() +
            "        };" + System.lineSeparator() +
            "    };";
<<<<<<< HEAD
    public static final String RETURN_STATEMENT_FOR_RELATIONAL_ENTITY = "return from record{} 'object in %s%s" +
=======
    public static final String RETURN_STATEMENT_FOR_RELATIONAL_ENTITY =
            "return from record{} 'object in %sClonedTable" +
>>>>>>> 13e4e530
            System.lineSeparator() +
            "            where %s" + System.lineSeparator() +
            "            select persist:filterRecord({" + System.lineSeparator() +
            "                ...'object" + System.lineSeparator() +
            "            }, fields);";
    public static final String OBJECT_FIELD = "'object.%s";
    public static final String VALUES = "%s?.%s";
    public static final String EQUALS = " equals ";
    public static final String AND = " && ";
    public static final String COMMA = ",";
    public static final String CONDITION_STATEMENT = "'object.%s == value[\"%s\"] ";
    public static final String VARIABLE = "\"%s\": %s,";
    public static final String ASSOCIATED_FIELD_TEMPLATE = ".%s\": {relation: {entityName: \"%s\", refField: \"%s\"}}";
    public static final String CONSTRAINT_ANNOTATION = "@constraint:String {" + System.lineSeparator() +
            "        %s" + System.lineSeparator() +
            "    }";
    public static final String FIELD_METADATA_TEMPLATE = "fieldMetadata: {%s}";
    public static final String JOIN_METADATA_TEMPLATE = "joinMetadata: {%s}";

    public static final String JOIN_METADATA_FIELD_TEMPLATE =
            "%s: {entity: %s, fieldName: \"%s\", refTable: \"%s\", refColumns: [%s], joinColumns: [%s], 'type: %s}";

    public static final String COLUMN_ARRAY_ENTRY_TEMPLATE = "\"%s\"";
    public static final String METADATA_RECORD_KEY_FIELD_TEMPLATE = "keyFields: [%s]";
    public static final String METADATA_RECORD_ELEMENT_TEMPLATE = "[%s]: {%s}";
    public static final String METADATA_RECORD_TEMPLATE =
            "private final record {|persist:SQLMetadata...;|} metadata = {%s};";
    public static final String SHEET_METADATA_RECORD_TEMPLATE =
            "final record {|persist:SheetMetadata...;|} metadata = {%s};";
    public static final String SHEET_CLIENT_CONFIG_TEMPLATE = " sheets:ConnectionConfig sheetsClientConfig = {" +
            System.lineSeparator() + "            auth: {" +
            System.lineSeparator() + "                clientId: clientId," +
            System.lineSeparator() + "                clientSecret: clientSecret," +
            System.lineSeparator() + "                refreshUrl: sheets:REFRESH_URL," +
            System.lineSeparator() + "                refreshToken: refreshToken" +
            System.lineSeparator() + "            }" +
            System.lineSeparator() + "        };";
    public static final String HTTP_CLIENT_CONFIG_TEMPLATE = "http:ClientConfiguration httpClientConfiguration = {" +
            System.lineSeparator() + "            auth: {" +
            System.lineSeparator() + "                clientId: clientId," +
            System.lineSeparator() + "                clientSecret: clientSecret," +
            System.lineSeparator() + "                refreshUrl: sheets:REFRESH_URL," +
            System.lineSeparator() + "                refreshToken: refreshToken" +
            System.lineSeparator() + "            }" +
            System.lineSeparator() + "        };";
    public static final String HTTP_CLIENT_INIT_TEMPLATE =
            "http:Client|error httpClient = new (\"https://docs.google.com/spreadsheets\", httpClientConfiguration);" +
                    System.lineSeparator();
    public static final String SHEET_CLIENT_INIT_TEMPLATE =
            "sheets:Client|error googleSheetClient = new (sheetsClientConfig);" + System.lineSeparator();
    public static final String SELF_HTTP_CLIENT_INIT_TEMPLATE =
            "self.googleSheetClient = googleSheetClient;" + System.lineSeparator();
    public static final String SELF_SHEET_CLIENT_INIT_TEMPLATE =
            "self.httpClient = httpClient;" + System.lineSeparator();
    public static final String SHEET_IDS_TEMPLATE =
            "map<int> sheetIds = check persist:getSheetIds(self.googleSheetClient, metadata, spreadsheetId);" +
                    System.lineSeparator();
    public static final String IN_MEMORY_METADATA_MAP_TEMPLATE =
            "final map<persist:TableMetadata> metadata = {%s};";
    public static final String IN_MEMORY_ASSOC_METHODS_TEMPLATE = "associationsMethods: {%s}";
    public static final String INIT_DB_CLIENT_WITH_PARAMS = "mysql:Client|error dbClient = new (host = host, " +
            "user = user, password = password, database = database, port = port, options = connectionOptions);" +
            System.lineSeparator();
<<<<<<< HEAD
    public static final String TABLE_PARAMETER_INIT_TEMPLATE = "table<%s> key(%s) %s = %s;";
    public static final String PERSIST_CLIENT_MAP_ELEMENT = "[%s]: check new (self.dbClient, self.metadata.get(%s))";
    public static final String GOOGLE_SHEET_CLIENT_MAP = "[%s]: check new (self.googleSheetClient, self.httpClient, " +
            "metadata.get(%s), spreadsheetId, sheetIds.get(%s))";
    public static final String PERSIST_IN_MEMORY_CLIENT_MAP_ELEMENT = "[%s]: check new (metadata.get(%s))";
=======
    public static final String TABLE_PARAMETER_INIT_TEMPLATE = "final isolated table<%s> key(%s) %sTable = table[];";

    public static final String CLONED_TABLE_INIT_TEMPLATE = "table<%s> key(%s) %sClonedTable;";
    public static final String CLONED_TABLE_DECLARATION_TEMPLATE = "%sClonedTable = %sTable.clone();";
    public static final String PERSIST_CLIENT_MAP_ELEMENT =
            "self.persistClients[%s] = check new (self.dbClient, self.metadata.get(%s));";
    public static final String PERSIST_IN_MEMORY_CLIENT_MAP_ELEMENT =
            "self.persistClients[%s] = check new (metadata.get(%s));";
>>>>>>> 13e4e530
    public static final String PERSIST_CLIENT_TEMPLATE = "self.persistClients = {%s};";
    public static final String LOCK_TEMPLATE = "lock {%s}";
    public static final String LOCK = "lock";
    public static final String PERSIST_CLIENT_CLOSE_STATEMENT = "error? result = self.dbClient.close();";
    public static final String REGEX_FOR_SPLIT_BY_CAPITOL_LETTER = "(?=\\p{Upper})";
    public static final String OPEN_BRACE = "{";
    public static final String CLOSE_BRACE = "}";
    public static final String OPEN_BRACKET = "[";
    public static final String CLOSE_BRACKET = "]";
    public static final String ARRAY = "[]";
    public static final String QUESTION_MARK = "?";
    public static final String COMMA_WITH_NEWLINE = "," + System.lineSeparator();
<<<<<<< HEAD
=======
    public static final String CONSTRAINT_ANNOTATION = "@constraint:String {" + System.lineSeparator() +
            "        %s" + System.lineSeparator() +
            "    }";
    public static final String NEWLINE = System.lineSeparator();

>>>>>>> 13e4e530

    public static final String EXTERNAL_GET_BY_KEY_METHOD_TEMPLATE = "isolated resource function get %s/%s(" +
            "%sTargetType targetType = <>) returns targetType|persist:Error = @java:Method {"
            + System.lineSeparator()
            + "'class: \"io.ballerina.stdlib.persist.datastore.%s\"," + System.lineSeparator() +
             " name: \"queryOne\"} external;";

    public static final String EXTERNAL_GET_METHOD_TEMPLATE = "isolated resource function get %s(" +
            "%sTargetType targetType = <>) returns stream<targetType, persist:Error?> = @java:Method {"
            + System.lineSeparator()
            + "'class: \"io.ballerina.stdlib.persist.datastore.%s\"," + System.lineSeparator() +
            " name: \"query\"} external;";
    public static final String EXTERNAL_QUERY_STREAM_METHOD_TEMPLATE =
            "private isolated function query%sStream(%sTargetType targetType = <>) returns " +
                    "stream<targetType, persist:Error?> = @java:Method {" + System.lineSeparator() +
            "        'class: \"io.ballerina.stdlib.persist.datastore.GoogleSheetsProcessor\"," +
                    System.lineSeparator() +
            "        name: \"queryStream\"" + System.lineSeparator() +
            "    } external;";
    public static final String CONSTRAINT_STRING = "constraint:String";
    public static final String CONSTRAINT = "constraint";
    public static final String LENGTH = "length";
    public static final String MAX_LENGTH = "maxLength";
    public static final String VARCHAR_LENGTH = "191";
}
<|MERGE_RESOLUTION|>--- conflicted
+++ resolved
@@ -51,6 +51,8 @@
     public static final String PERSIST_ERROR = "persist:Error";
     public static final String CREATE_SQL_RESULTS = "_ = check " +
             "self.persistClients.get(%s).runBatchInsertQuery(data.clone());";
+    public static final String G_SHEET_CREATE_SQL_RESULTS = "_ = check " +
+            "self.persistClients.get(%s).runBatchInsertQuery(data);";
     public static final String CREATE_ARRAY_VAR = "%s keys = [];";
     public static final String POST_RETURN = "return keys;";
     public static final String HAS_KEY = "\tif %sTable.hasKey(%s) {";
@@ -75,6 +77,9 @@
     public static final String SELECT_WITH_SPACE = "\t\t\tselect ";
     public static final String UPDATE_RUN_UPDATE_QUERY = "_ = check self.persistClients.get(%s).runUpdateQuery" +
             "(%s, value.clone());";
+
+    public static final String G_SHEET_UPDATE_RUN_UPDATE_QUERY = "_ = check self.persistClients.get(%s)." +
+            "runUpdateQuery(%s, value);";
     public static final String UPDATE_RETURN_UPDATE_QUERY = "return self->%s.get();";
     public static final String DELETE_RUN_DELETE_QUERY = "_ = check self.persistClients.get(%s)." +
             "runDeleteQuery(%s);";
@@ -155,54 +160,47 @@
     public static final String HTTP = "http";
     public static final String BAL_EXTENSION = ".bal";
     public static final String INIT_DB_CLIENT = "private final mysql:Client dbClient;";
-<<<<<<< HEAD
     public static final String GOOGLE_SHEET_CLIENT = "private final sheets:Client googleSheetClient;";
     public static final String HTTP_CLIENT = "private final http:Client httpClient;";
     public static final String GOOGLE_PERSIST_CLIENT = "private final map<persist:GoogleSheetsClient> persistClients;";
-    public static final String INIT_DB_CLIENT_MAP = "private final map<persist:SQLClient> persistClients;";
-    public static final String INIT_IN_MEMORY_CLIENT = "private final map<persist:InMemoryClient> persistClients;";
-=======
+//    public static final String INIT_DB_CLIENT_MAP = "private final map<persist:SQLClient> persistClients;";
+//    public static final String INIT_IN_MEMORY_CLIENT = "private final map<persist:InMemoryClient> persistClients;";
     public static final String INIT_DB_CLIENT_MAP = "private final map<persist:SQLClient> persistClients = {};";
     public static final String INIT_IN_MEMORY_CLIENT = "private final map<persist:InMemoryClient> persistClients = {};";
->>>>>>> 13e4e530
     public static final String METADATA_RECORD_ENTITY_NAME_TEMPLATE = "entityName: \"%s\", " + System.lineSeparator();
     public static final String METADATA_RECORD_TABLE_NAME_TEMPLATE = "tableName: `%s`, " + System.lineSeparator();
     public static final String TABLE_NAME_TEMPLATE = "tableName: \"%s\", " + System.lineSeparator();
     public static final String METADATA_RECORD_FIELD_TEMPLATE = "%s: {columnName: \"%s\"}";
     public static final String METADATA_KEY_FIELDS_TEMPLATE = "keyFields: [%s], " + System.lineSeparator();
-<<<<<<< HEAD
     public static final String G_SHEET_FIELD_METADATA_TEMPLATE = "%s: {columnName: \"%s\", columnId: \"%s\"}";
     public static final String FIELD_TYPE = "%s: \"%s\"";
     public static final String DATA_TYPE = "dataTypes: {%s},";
     public static final String RANGE_TEMPLATE = "range: \"A:%s\", " + System.lineSeparator();
-    public static final String METADATA_QUERY_TEMPLATE = "query: self.query%s, " + System.lineSeparator();
-    public static final String METADATA_QUERY_ONE_TEMPLATE = "queryOne: self.queryOne%s,";
-    public static final String METADATA_ASSOCIATIONS_METHODS_TEMPLATE = "%s: self.query%s";
-    public static final String QUERY_RETURN = "stream<record{}, persist:Error?>";
-    public static final String QUERY_STATEMENT = "%s from record{} 'object in %s%s";
-    public static final String QUERY_ONE_RETURN = "record {}|%s";
-    public static final String INVALID_KEY_ERROR = "persist:InvalidKeyError";
-    public static final String QUERY_ONE_RETURN_STATEMENT = "return <persist:InvalidKeyError>error(" +
-            "\"Invalid key: \" + key.toString());";
-    public static final String QUERY_ONE_FROM_STATEMENT = "from record{} 'object in self.%s";
-    public static final String QUERY_ONE_WHERE_CLAUSE = "    where self.persistClients.get(%s).getKey('object) == key";
-    public static final String QUERY_OUTER_JOIN = "    outer join var %s in %s%s";
-    public static final String STREAM_PARAM_INIT = "stream<%s, persist:Error?> %sStream = self.query%sStream();";
-=======
+    public static final String G_SHEET_METADATA_QUERY_TEMPLATE = "query: self.query%s, " + System.lineSeparator();
+    public static final String G_SHEET_METADATA_QUERY_ONE_TEMPLATE = "queryOne: self.queryOne%s,";
+    public static final String G_SHEET_METADATA_ASSOCIATIONS_METHODS_TEMPLATE = "%s: self.query%s";
     public static final String METADATA_QUERY_TEMPLATE = "query: query%s, " + System.lineSeparator();
     public static final String METADATA_QUERY_ONE_TEMPLATE = "queryOne: queryOne%s,";
     public static final String METADATA_ASSOCIATIONS_METHODS_TEMPLATE = "%s: query%s";
     public static final String QUERY_RETURN = "stream<record{}, persist:Error?>";
-    public static final String QUERY_STATEMENT = "return from record{} 'object in %sClonedTable";
+    public static final String G_SHEET_QUERY_STATEMENT = "%s from record{} 'object in %s%s";
+    public static final String G_SHEET_QUERY_ONE_RETURN = "record {}|%s";
+    public static final String INVALID_KEY_ERROR = "persist:InvalidKeyError";
+    public static final String QUERY_STATEMENT = "return from record{} 'object in %sClonedTable" +
+            System.lineSeparator();
     public static final String QUERY_ONE_RETURN = "record {}|persist:InvalidKeyError";
     public static final String QUERY_ONE_RETURN_STATEMENT = "return <persist:InvalidKeyError>error(" +
             "\"Invalid key: \" + key.toString());";
+//    public static final String QUERY_ONE_FROM_STATEMENT = "from record{} 'object in self.%s";
+//    public static final String QUERY_ONE_WHERE_CLAUSE = "    where self.persistClients.get(%s).getKey('object)
+//    == key";
+    public static final String G_SHEET_QUERY_OUTER_JOIN = "    outer join var %s in %s%s";
+    public static final String STREAM_PARAM_INIT = "stream<%s, persist:Error?> %sStream = self.query%sStream();";
     public static final String QUERY_ONE_FROM_STATEMENT = "from record{} 'object in %sClonedTable";
-    public static final String QUERY_ONE_WHERE_CLAUSE = "    where persist:getKey('object, [%s]) == key";
+    public static final String QUERY_ONE_WHERE_CLAUSE = "    where persist:getKey('object, [%s]) == key" +
+            System.lineSeparator();
     public static final String QUERY_OUTER_JOIN = "    outer join var %s in %sClonedTable";
->>>>>>> 13e4e530
     public static final String ON = " on ";
-    public static final  String SELF = "self.";
     public static final String SELECT_QUERY = "select persist:filterRecord({" +
             System.lineSeparator() +
             "      ...'object" +
@@ -218,17 +216,19 @@
             "           %s" + System.lineSeparator() +
             "        };" + System.lineSeparator() +
             "    };";
-<<<<<<< HEAD
-    public static final String RETURN_STATEMENT_FOR_RELATIONAL_ENTITY = "return from record{} 'object in %s%s" +
-=======
-    public static final String RETURN_STATEMENT_FOR_RELATIONAL_ENTITY =
-            "return from record{} 'object in %sClonedTable" +
->>>>>>> 13e4e530
+    public static final String G_SHEET_RETURN_STATEMENT_FOR_RELATIONAL_ENTITY = "return from record{} 'object in %s%s" +
             System.lineSeparator() +
             "            where %s" + System.lineSeparator() +
             "            select persist:filterRecord({" + System.lineSeparator() +
             "                ...'object" + System.lineSeparator() +
             "            }, fields);";
+    public static final String RETURN_STATEMENT_FOR_RELATIONAL_ENTITY =
+            "return from record{} 'object in %sClonedTable" +
+                    System.lineSeparator() +
+                    "            where %s" + System.lineSeparator() +
+                    "            select persist:filterRecord({" + System.lineSeparator() +
+                    "                ...'object" + System.lineSeparator() +
+                    "            }, fields);";
     public static final String OBJECT_FIELD = "'object.%s";
     public static final String VALUES = "%s?.%s";
     public static final String EQUALS = " equals ";
@@ -287,25 +287,21 @@
     public static final String INIT_DB_CLIENT_WITH_PARAMS = "mysql:Client|error dbClient = new (host = host, " +
             "user = user, password = password, database = database, port = port, options = connectionOptions);" +
             System.lineSeparator();
-<<<<<<< HEAD
-    public static final String TABLE_PARAMETER_INIT_TEMPLATE = "table<%s> key(%s) %s = %s;";
-    public static final String PERSIST_CLIENT_MAP_ELEMENT = "[%s]: check new (self.dbClient, self.metadata.get(%s))";
+//    public static final String TABLE_PARAMETER_INIT_TEMPLATE = "table<%s> key(%s) %s = %s;";
+//    public static final String PERSIST_CLIENT_MAP_ELEMENT = "[%s]: check new (self.dbClient, self.metadata.get(%s))";
     public static final String GOOGLE_SHEET_CLIENT_MAP = "[%s]: check new (self.googleSheetClient, self.httpClient, " +
             "metadata.get(%s), spreadsheetId, sheetIds.get(%s))";
-    public static final String PERSIST_IN_MEMORY_CLIENT_MAP_ELEMENT = "[%s]: check new (metadata.get(%s))";
-=======
     public static final String TABLE_PARAMETER_INIT_TEMPLATE = "final isolated table<%s> key(%s) %sTable = table[];";
-
     public static final String CLONED_TABLE_INIT_TEMPLATE = "table<%s> key(%s) %sClonedTable;";
     public static final String CLONED_TABLE_DECLARATION_TEMPLATE = "%sClonedTable = %sTable.clone();";
     public static final String PERSIST_CLIENT_MAP_ELEMENT =
             "self.persistClients[%s] = check new (self.dbClient, self.metadata.get(%s));";
     public static final String PERSIST_IN_MEMORY_CLIENT_MAP_ELEMENT =
             "self.persistClients[%s] = check new (metadata.get(%s));";
->>>>>>> 13e4e530
     public static final String PERSIST_CLIENT_TEMPLATE = "self.persistClients = {%s};";
     public static final String LOCK_TEMPLATE = "lock {%s}";
     public static final String LOCK = "lock";
+    public static final String NEWLINE = System.lineSeparator();
     public static final String PERSIST_CLIENT_CLOSE_STATEMENT = "error? result = self.dbClient.close();";
     public static final String REGEX_FOR_SPLIT_BY_CAPITOL_LETTER = "(?=\\p{Upper})";
     public static final String OPEN_BRACE = "{";
@@ -315,14 +311,6 @@
     public static final String ARRAY = "[]";
     public static final String QUESTION_MARK = "?";
     public static final String COMMA_WITH_NEWLINE = "," + System.lineSeparator();
-<<<<<<< HEAD
-=======
-    public static final String CONSTRAINT_ANNOTATION = "@constraint:String {" + System.lineSeparator() +
-            "        %s" + System.lineSeparator() +
-            "    }";
-    public static final String NEWLINE = System.lineSeparator();
-
->>>>>>> 13e4e530
 
     public static final String EXTERNAL_GET_BY_KEY_METHOD_TEMPLATE = "isolated resource function get %s/%s(" +
             "%sTargetType targetType = <>) returns targetType|persist:Error = @java:Method {"
