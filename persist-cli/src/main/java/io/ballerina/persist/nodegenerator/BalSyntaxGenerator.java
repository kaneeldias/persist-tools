--- conflicted
+++ resolved
@@ -164,12 +164,7 @@
                         type = ((ArrayTypeDescriptorNode) fieldNode.typeName()).memberTypeDesc();
                         fieldBuilder.setArrayType(true);
                     } else {
-<<<<<<< HEAD
-                        fType = getType((TypeDescriptorNode) fieldNode.typeName(),
-                                    fieldNode.fieldName().text().trim());
-=======
                         type = (TypeDescriptorNode) fieldNode.typeName();
->>>>>>> d19fc754
                     }
                     fType = getType(type, fieldNode.fieldName().text().trim());
                     fieldBuilder.setType(fType);
