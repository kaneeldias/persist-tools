/*
 * Copyright (c) 2023, WSO2 LLC. (https://www.wso2.com) All Rights Reserved.
 *
 * WSO2 LLC. licenses this file to you under the Apache License,
 * Version 2.0 (the "License"); you may not use this file except
 * in compliance with the License.
 * You may obtain a copy of the License at
 *
 * http://www.apache.org/licenses/LICENSE-2.0
 *
 * Unless required by applicable law or agreed to in writing,
 * software distributed under the License is distributed on an
 * "AS IS" BASIS, WITHOUT WARRANTIES OR CONDITIONS OF ANY
 * KIND, either express or implied. See the License for the
 * specific language governing permissions and limitations
 * under the License.
 */
package io.ballerina.persist.nodegenerator.syntax.clients;

import io.ballerina.compiler.syntax.tree.AbstractNodeFactory;
import io.ballerina.compiler.syntax.tree.FunctionDefinitionNode;
import io.ballerina.compiler.syntax.tree.ImportDeclarationNode;
import io.ballerina.compiler.syntax.tree.ImportPrefixNode;
import io.ballerina.compiler.syntax.tree.ModuleMemberDeclarationNode;
import io.ballerina.compiler.syntax.tree.Node;
import io.ballerina.compiler.syntax.tree.NodeFactory;
import io.ballerina.compiler.syntax.tree.NodeList;
import io.ballerina.compiler.syntax.tree.NodeParser;
import io.ballerina.compiler.syntax.tree.SyntaxKind;
import io.ballerina.persist.PersistToolsConstants;
import io.ballerina.persist.components.Client;
import io.ballerina.persist.components.Function;
import io.ballerina.persist.components.IfElse;
import io.ballerina.persist.components.TypeDescriptor;
import io.ballerina.persist.models.Entity;
import io.ballerina.persist.models.EntityField;
import io.ballerina.persist.models.Module;
import io.ballerina.persist.models.Relation;
import io.ballerina.persist.nodegenerator.syntax.constants.BalSyntaxConstants;
import io.ballerina.persist.nodegenerator.syntax.constants.SyntaxTokenConstants;
import io.ballerina.persist.nodegenerator.syntax.utils.BalSyntaxUtils;

import java.util.List;

/**
 * This class is used to generate the DB client syntax tree.
 *
 * @since 0.3.1
 */
public class DbClientSyntax implements ClientSyntax {

    private final Module entityModule;

    public DbClientSyntax(Module entityModule) {
        this.entityModule = entityModule;
    }

    public NodeList<ImportDeclarationNode> getImports() {
        NodeList<ImportDeclarationNode> imports = BalSyntaxUtils.generateImport(entityModule);
        imports = imports.add(BalSyntaxUtils.getImportDeclarationNode(BalSyntaxConstants.KEYWORD_BALLERINAX,
                PersistToolsConstants.SupportDataSources.MYSQL_DB, null));
        ImportPrefixNode prefix = NodeFactory.createImportPrefixNode(SyntaxTokenConstants.SYNTAX_TREE_AS,
                AbstractNodeFactory.createToken(SyntaxKind.UNDERSCORE_KEYWORD));
        imports = imports.add(BalSyntaxUtils.getImportDeclarationNode(BalSyntaxConstants.KEYWORD_BALLERINAX,
                BalSyntaxConstants.MYSQL_DRIVER, prefix));
        return imports;
    }

    public NodeList<ModuleMemberDeclarationNode> getConstantVariables() {
        return BalSyntaxUtils.generateConstantVariables(entityModule);
    }

    @Override
    public Client getClientObject(Module entityModule) {
        Client clientObject = BalSyntaxUtils.generateClientSignature(true);
        clientObject.addMember(NodeParser.parseObjectMember(BalSyntaxConstants.INIT_DB_CLIENT), true);
        clientObject.addMember(NodeParser.parseObjectMember(BalSyntaxConstants.INIT_DB_CLIENT_MAP), true);
        clientObject.addMember(generateMetadataRecord(entityModule), true);
        return clientObject;
    }

    @Override
    public FunctionDefinitionNode getInitFunction(Module entityModule) {
        Function init = new Function(BalSyntaxConstants.INIT, SyntaxKind.OBJECT_METHOD_DEFINITION);
        init.addQualifiers(new String[] { BalSyntaxConstants.KEYWORD_PUBLIC, BalSyntaxConstants.KEYWORD_ISOLATED });
        init.addReturns(TypeDescriptor.getOptionalTypeDescriptorNode(BalSyntaxConstants.EMPTY_STRING,
                BalSyntaxConstants.PERSIST_ERROR));
        init.addStatement(NodeParser.parseStatement(BalSyntaxConstants.INIT_DB_CLIENT_WITH_PARAMS));
        IfElse errorCheck = new IfElse(NodeParser.parseExpression(String.format(
                BalSyntaxConstants.RESULT_IS_BALLERINA_ERROR, BalSyntaxConstants.DB_CLIENT)));
        errorCheck.addIfStatement(NodeParser.parseStatement(String.format(BalSyntaxConstants.RETURN_ERROR,
                BalSyntaxConstants.DB_CLIENT)));
        init.addIfElseStatement(errorCheck.getIfElseStatementNode());
        init.addStatement(NodeParser.parseStatement(BalSyntaxConstants.ADD_CLIENT));
        StringBuilder persistClientMap = new StringBuilder();
        for (Entity entity : entityModule.getEntityMap().values()) {
            if (persistClientMap.length() != 0) {
                persistClientMap.append(BalSyntaxConstants.COMMA_WITH_NEWLINE);
            }

            String clientMapElement = String.format(BalSyntaxConstants.PERSIST_CLIENT_MAP_ELEMENT,
                    BalSyntaxUtils.getStringWithUnderScore(entity.getEntityName()),
                    BalSyntaxUtils.getStringWithUnderScore(entity.getEntityName()));
            persistClientMap.append(clientMapElement);
        }
        init.addStatement(NodeParser.parseStatement(String.format(
                BalSyntaxConstants.PERSIST_CLIENT_TEMPLATE, persistClientMap)));
        return init.getFunctionDefinitionNode();
    }

    @Override
    public FunctionDefinitionNode getGetFunction(Entity entity) {
        return BalSyntaxUtils.generateGetFunction(entity, "MySQLProcessor");
    }

    @Override
    public FunctionDefinitionNode getGetByKeyFunction(Entity entity) {
        return BalSyntaxUtils.generateGetByKeyFunction(entity, "MySQLProcessor");
    }

    @Override
    public FunctionDefinitionNode getCloseFunction() {
        Function close = BalSyntaxUtils.generateCloseFunction();
        close.addStatement(NodeParser.parseStatement(BalSyntaxConstants.PERSIST_CLIENT_CLOSE_STATEMENT));
        IfElse errorCheck = new IfElse(NodeParser.parseExpression(String.format(
                BalSyntaxConstants.RESULT_IS_BALLERINA_ERROR, BalSyntaxConstants.RESULT)));
        errorCheck.addIfStatement(NodeParser.parseStatement(String.format(BalSyntaxConstants.RETURN_ERROR,
                BalSyntaxConstants.RESULT)));
        close.addIfElseStatement(errorCheck.getIfElseStatementNode());
        close.addStatement(NodeParser.parseStatement(BalSyntaxConstants.RETURN_RESULT));
        return close.getFunctionDefinitionNode();
    }

    @Override
    public FunctionDefinitionNode getPostFunction(Entity entity) {
        String parameterType = String.format(BalSyntaxConstants.INSERT_RECORD, entity.getEntityName());
        List<EntityField> primaryKeys = entity.getKeys();
        Function create = BalSyntaxUtils.generatePostFunction(entity, primaryKeys, parameterType, true);
        addFunctionBodyToPostResource(create, primaryKeys,
                BalSyntaxUtils.getStringWithUnderScore(entity.getEntityName()), parameterType);
        return create.getFunctionDefinitionNode();
    }

    @Override
    public FunctionDefinitionNode getPutFunction(Entity entity) {
        StringBuilder filterKeys = new StringBuilder(BalSyntaxConstants.OPEN_BRACE);
        StringBuilder path = new StringBuilder(BalSyntaxConstants.BACK_SLASH + entity.getResourceName());
<<<<<<< HEAD
        Function update = BalSyntaxUtils.generatePutFunction(entity, filterKeys, path, true);
=======
        Function update = BalSyntaxUtils.generatePutFunction(entity, filterKeys, path);

        update.addStatement(NodeParser.parseStatement(BalSyntaxConstants.SQL_CLIENT_DECLARATION));

        String getPersistClientStatement = String.format(BalSyntaxConstants.GET_PERSIST_CLIENT,
                BalSyntaxUtils.getStringWithUnderScore(entity.getEntityName()));
        update.addStatement(NodeParser.parseStatement(
                String.format(BalSyntaxConstants.LOCK_TEMPLATE, getPersistClientStatement)));

>>>>>>> 83f5efe3
        String updateStatement;
        if (entity.getKeys().size() > 1) {
            updateStatement = String.format(BalSyntaxConstants.UPDATE_RUN_UPDATE_QUERY,
                    filterKeys.substring(0, filterKeys.length() - 2).concat(BalSyntaxConstants.CLOSE_BRACE));
        } else {
            updateStatement = String.format(BalSyntaxConstants.UPDATE_RUN_UPDATE_QUERY,
                    entity.getKeys().stream().findFirst().get().getFieldName());
        }
        update.addStatement(NodeParser.parseStatement(updateStatement));

        update.addStatement(NodeParser.parseStatement(String.format(BalSyntaxConstants.UPDATE_RETURN_UPDATE_QUERY,
                path)));
        return update.getFunctionDefinitionNode();
    }

    @Override
    public FunctionDefinitionNode getDeleteFunction(Entity entity) {
        StringBuilder filterKeys = new StringBuilder(BalSyntaxConstants.OPEN_BRACE);
        StringBuilder path = new StringBuilder(BalSyntaxConstants.BACK_SLASH + entity.getResourceName());
        Function delete = BalSyntaxUtils.generateDeleteFunction(entity, filterKeys, path, true);
        delete.addStatement(NodeParser.parseStatement(String.format(BalSyntaxConstants.GET_OBJECT_QUERY,
                entity.getEntityName(), path)));

        delete.addStatement(NodeParser.parseStatement(BalSyntaxConstants.SQL_CLIENT_DECLARATION));

        String getPersistClientStatement = String.format(BalSyntaxConstants.GET_PERSIST_CLIENT,
                BalSyntaxUtils.getStringWithUnderScore(entity.getEntityName()));
        delete.addStatement(NodeParser.parseStatement(
                String.format(BalSyntaxConstants.LOCK_TEMPLATE, getPersistClientStatement)));

        String deleteStatement;
        if (entity.getKeys().size() > 1) {
            deleteStatement = String.format(BalSyntaxConstants.DELETE_RUN_DELETE_QUERY,
                    filterKeys.substring(0, filterKeys.length() - 2).concat(BalSyntaxConstants.CLOSE_BRACE));
        } else {
            deleteStatement = String.format(BalSyntaxConstants.DELETE_RUN_DELETE_QUERY,
                    entity.getKeys().stream().findFirst().get().getFieldName());
        }
        delete.addStatement(NodeParser.parseStatement(deleteStatement));

        delete.addStatement(NodeParser.parseStatement(BalSyntaxConstants.RETURN_DELETED_OBJECT));
        return delete.getFunctionDefinitionNode();
    }

    private static Node generateMetadataRecord(Module entityModule) {
        StringBuilder mapBuilder = new StringBuilder();
        for (Entity entity : entityModule.getEntityMap().values()) {
            if (mapBuilder.length() != 0) {
                mapBuilder.append(BalSyntaxConstants.COMMA_WITH_NEWLINE);
            }
            StringBuilder entityMetaData = new StringBuilder();
            entityMetaData.append(String.format(BalSyntaxConstants.METADATA_RECORD_ENTITY_NAME_TEMPLATE,
                    BalSyntaxUtils.stripEscapeCharacter(entity.getEntityName())));
            entityMetaData.append(String.format(BalSyntaxConstants.METADATA_RECORD_TABLE_NAME_TEMPLATE,
                    BalSyntaxUtils.stripEscapeCharacter(entity.getEntityName())));
            StringBuilder fieldMetaData = new StringBuilder();
            StringBuilder associateFieldMetaData = new StringBuilder();
            boolean relationsExists = false;
            for (EntityField field : entity.getFields()) {
                if (field.getRelation() != null) {
                    relationsExists = true;
                    StringBuilder foreignKeyFields = new StringBuilder();
                    if (field.getRelation().isOwner()) {
                        if (fieldMetaData.length() != 0) {
                            fieldMetaData.append(BalSyntaxConstants.COMMA_WITH_NEWLINE);
                        }
                        for (Relation.Key key : field.getRelation().getKeyColumns()) {
                            if (foreignKeyFields.length() != 0) {
                                foreignKeyFields.append(BalSyntaxConstants.COMMA_WITH_NEWLINE);
                            }
                            foreignKeyFields.append(String.format(BalSyntaxConstants.METADATA_RECORD_FIELD_TEMPLATE,
                                    key.getField(), BalSyntaxUtils.stripEscapeCharacter(key.getField())));
                        }
                    }
                    fieldMetaData.append(foreignKeyFields);
                    Entity associatedEntity = field.getRelation().getAssocEntity();
                    for (EntityField associatedEntityField : associatedEntity.getFields()) {
                        if (associatedEntityField.getRelation() == null) {
                            if (associateFieldMetaData.length() != 0) {
                                associateFieldMetaData.append(BalSyntaxConstants.COMMA_WITH_NEWLINE);
                            }
                            associateFieldMetaData.append(String.format((field.isArrayType() ? "\"%s[]" : "\"%s") +
                                            BalSyntaxConstants.ASSOCIATED_FIELD_TEMPLATE,
                                    BalSyntaxUtils.stripEscapeCharacter(field.getFieldName()),
                                    BalSyntaxUtils.stripEscapeCharacter(associatedEntityField.getFieldName()),
                                    BalSyntaxUtils.stripEscapeCharacter(field.getFieldName()),
                                    BalSyntaxUtils.stripEscapeCharacter(associatedEntityField.getFieldName())));
                        } else {
                            if (associatedEntityField.getRelation().isOwner()) {
                                for (Relation.Key key : associatedEntityField.getRelation().getKeyColumns()) {
                                    if (associateFieldMetaData.length() != 0) {
                                        associateFieldMetaData.append(BalSyntaxConstants.COMMA_WITH_NEWLINE);
                                    }
                                    associateFieldMetaData.append(String.format((field.isArrayType() ?
                                                    "\"%s[]" : "\"%s") + BalSyntaxConstants.ASSOCIATED_FIELD_TEMPLATE,
                                            field.getFieldName(), key.getField(),
                                            BalSyntaxUtils.stripEscapeCharacter(field.getFieldName()),
                                            BalSyntaxUtils.stripEscapeCharacter(key.getField())));
                                }
                            }
                        }
                    }
                } else {
                    if (fieldMetaData.length() != 0) {
                        fieldMetaData.append(BalSyntaxConstants.COMMA_WITH_NEWLINE);
                    }
                    fieldMetaData.append(String.format(BalSyntaxConstants.METADATA_RECORD_FIELD_TEMPLATE,
                            field.getFieldName(), BalSyntaxUtils.stripEscapeCharacter(field.getFieldName())));
                }
            }
            if (associateFieldMetaData.length() > 1) {
                fieldMetaData.append(BalSyntaxConstants.COMMA);
                fieldMetaData.append(associateFieldMetaData);
            }
            entityMetaData.append(String.format(BalSyntaxConstants.FIELD_METADATA_TEMPLATE, fieldMetaData));
            entityMetaData.append(BalSyntaxConstants.COMMA_WITH_SPACE);

            StringBuilder keyFields = new StringBuilder();
            for (EntityField key : entity.getKeys()) {
                if (keyFields.length() != 0) {
                    keyFields.append(BalSyntaxConstants.COMMA_WITH_SPACE);
                }
                keyFields.append("\"").append(BalSyntaxUtils.stripEscapeCharacter(key.getFieldName())).append("\"");
            }
            entityMetaData.append(String.format(BalSyntaxConstants.METADATA_RECORD_KEY_FIELD_TEMPLATE, keyFields));
            if (relationsExists) {
                entityMetaData.append(BalSyntaxConstants.COMMA_WITH_SPACE);
                String joinMetaData = getJoinMetaData(entity);
                entityMetaData.append(String.format(BalSyntaxConstants.JOIN_METADATA_TEMPLATE, joinMetaData));
            }

            mapBuilder.append(String.format(BalSyntaxConstants.METADATA_RECORD_ELEMENT_TEMPLATE,
                    BalSyntaxUtils.getStringWithUnderScore(entity.getEntityName()), entityMetaData));
        }
        return NodeParser.parseObjectMember(String.format(BalSyntaxConstants.METADATA_RECORD_TEMPLATE, mapBuilder));
    }

    private static String getJoinMetaData(Entity entity) {
        StringBuilder joinMetaData = new StringBuilder();
        for (EntityField entityField : entity.getFields()) {
            StringBuilder refColumns = new StringBuilder();
            StringBuilder joinColumns = new StringBuilder();
            if (entityField.getRelation() != null) {
                String relationType = "persist:ONE_TO_ONE";
                Entity associatedEntity = entityField.getRelation().getAssocEntity();
                for (EntityField associatedEntityField : associatedEntity.getFields()) {
                    if (associatedEntityField.getFieldType().equals(entity.getEntityName())) {
                        if (associatedEntityField.isArrayType() && !entityField.isArrayType()) {
                            relationType = "persist:ONE_TO_MANY";
                        } else if (!associatedEntityField.isArrayType() && entityField.isArrayType()) {
                            relationType = "persist:MANY_TO_ONE";
                        } else if (associatedEntityField.isArrayType() && entityField.isArrayType()) {
                            relationType = "persist:MANY_TO_MANY";
                        }
                    }
                }
                if (joinMetaData.length() > 0) {
                    joinMetaData.append(BalSyntaxConstants.COMMA_WITH_NEWLINE);
                }
                for (Relation.Key key : entityField.getRelation().getKeyColumns()) {
                    if (joinColumns.length() > 0) {
                        joinColumns.append(BalSyntaxConstants.COMMA);
                    }
                    if (refColumns.length() > 0) {
                        refColumns.append(BalSyntaxConstants.COMMA);
                    }
                    refColumns.append(String.format(BalSyntaxConstants.COLUMN_ARRAY_ENTRY_TEMPLATE,
                            key.getReference()));
                    joinColumns.append(String.format(BalSyntaxConstants.COLUMN_ARRAY_ENTRY_TEMPLATE, key.getField()));
                }
                joinMetaData.append(String.format(BalSyntaxConstants.JOIN_METADATA_FIELD_TEMPLATE,
                        entityField.getFieldName(), entityField.getFieldType(),
                        entityField.getFieldName(), entityField.getFieldType(), refColumns,
                        joinColumns, relationType));
            }
        }
        return joinMetaData.toString();
    }

    private static void addFunctionBodyToPostResource(Function create, List<EntityField> primaryKeys,
                                                      String tableName, String parameterType) {
        create.addStatement(NodeParser.parseStatement(BalSyntaxConstants.SQL_CLIENT_DECLARATION));

        String getPersistClientStatement = String.format(BalSyntaxConstants.GET_PERSIST_CLIENT, tableName);
        create.addStatement(NodeParser.parseStatement(
                String.format(BalSyntaxConstants.LOCK_TEMPLATE, getPersistClientStatement)));

        create.addStatement(NodeParser.parseStatement(BalSyntaxConstants.CREATE_SQL_RESULTS));

        create.addStatement(NodeParser.parseStatement(
                String.format(BalSyntaxConstants.RETURN_CREATED_KEY, parameterType)));
        StringBuilder filterKeys = new StringBuilder();
        for (int i = 0; i < primaryKeys.size(); i++) {
            filterKeys.append("inserted.").append(primaryKeys.get(i).getFieldName());
            if (i < primaryKeys.size() - 1) {
                filterKeys.append(BalSyntaxConstants.COMMA);
            }
        }
        if (primaryKeys.size() == 1) {
            filterKeys = new StringBuilder(BalSyntaxConstants.SELECT_WITH_SPACE + filterKeys +
                    BalSyntaxConstants.SEMICOLON);
        } else {
            filterKeys = new StringBuilder(BalSyntaxConstants.SELECT_WITH_SPACE + BalSyntaxConstants.OPEN_BRACKET +
                    filterKeys + BalSyntaxConstants.CLOSE_BRACKET + BalSyntaxConstants.SEMICOLON);
        }
        create.addStatement(NodeParser.parseStatement(filterKeys.toString()));
    }
}<|MERGE_RESOLUTION|>--- conflicted
+++ resolved
@@ -145,10 +145,7 @@
     public FunctionDefinitionNode getPutFunction(Entity entity) {
         StringBuilder filterKeys = new StringBuilder(BalSyntaxConstants.OPEN_BRACE);
         StringBuilder path = new StringBuilder(BalSyntaxConstants.BACK_SLASH + entity.getResourceName());
-<<<<<<< HEAD
         Function update = BalSyntaxUtils.generatePutFunction(entity, filterKeys, path, true);
-=======
-        Function update = BalSyntaxUtils.generatePutFunction(entity, filterKeys, path);
 
         update.addStatement(NodeParser.parseStatement(BalSyntaxConstants.SQL_CLIENT_DECLARATION));
 
@@ -157,7 +154,6 @@
         update.addStatement(NodeParser.parseStatement(
                 String.format(BalSyntaxConstants.LOCK_TEMPLATE, getPersistClientStatement)));
 
->>>>>>> 83f5efe3
         String updateStatement;
         if (entity.getKeys().size() > 1) {
             updateStatement = String.format(BalSyntaxConstants.UPDATE_RUN_UPDATE_QUERY,
