--- conflicted
+++ resolved
@@ -52,6 +52,8 @@
     public static final String TARGET_DIR = "target";
     public static final String PERSIST_DIR = "persist";
 
+    public static final String PLATFORM_LIBS = "platform-libs";
+
     public static final String PASSWORD = "password";
     public static final String USER = "user";
     public static final String MYSQL_DRIVER_CLASS = "com.mysql.cj.jdbc.Driver";
@@ -80,7 +82,10 @@
     public static final String PERSIST_TOML_FILE = "Persist.toml";
     public static final String DATABASE_CONFIGURATION_BAL = "database_configuration.bal";
 
-<<<<<<< HEAD
+    public static final String BALLERINA_MYSQL_DRIVER_NAME = "ballerinax/mysql.driver";
+    public static final String PLATFORM = "java11";
+    public static final String PROPERTY_KEY_PATH = "path";
+    public static final String MYSQL_CONNECTOR_NAME_PREFIX = "mysql-connector";
 
     /**
      * Constants related to Ballerina types.
@@ -111,10 +116,4 @@
         public static final String TIME_STAMP = "TIMESTAMP";
         public static final String DATE_TIME = "DATETIME";
     }
-=======
-    public static final String BALLERINA_MYSQL_DRIVER_NAME = "ballerinax/mysql.driver";
-    public static final String PLATFORM = "java11";
-    public static final String PROPERTY_KEY_PATH = "path";
-    public static final String MYSQL_CONNECTOR_NAME_PREFIX = "mysql-connector";
->>>>>>> 1ada49bd
 }