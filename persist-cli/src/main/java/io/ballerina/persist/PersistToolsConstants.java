--- conflicted
+++ resolved
@@ -66,12 +66,8 @@
     public static final String KEYWORD_CLIENTS = "clients";
     public static final String PERSIST_TOML_FILE = "Persist.toml";
     public static final String DATABASE_CONFIGURATION_BAL = "database_configuration.bal";
-
-<<<<<<< HEAD
-=======
     public static final String BALLERINA_MYSQL_DRIVER_NAME = "ballerinax/mysql.driver";
     public static final String PLATFORM = "java11";
     public static final String PROPERTY_KEY_PATH = "path";
     public static final String MYSQL_CONNECTOR_NAME_PREFIX = "mysql-connector";
->>>>>>> 1ada49bd
 }