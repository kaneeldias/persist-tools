/*
 *  Copyright (c) 2022, WSO2 Inc. (http://www.wso2.org) All Rights Reserved.
 *
 *  WSO2 Inc. licenses this file to you under the Apache License,
 *  Version 2.0 (the "License"); you may not use this file except
 *  in compliance with the License.
 *  You may obtain a copy of the License at
 *
 *    http://www.apache.org/licenses/LICENSE-2.0
 *
 *  Unless required by applicable law or agreed to in writing,
 *  software distributed under the License is distributed on an
 *  "AS IS" BASIS, WITHOUT WARRANTIES OR CONDITIONS OF ANY
 *  KIND, either express or implied.  See the License for the
 *  specific language governing permissions and limitations
 *  under the License.
 */
package io.ballerina.persist;

/**
 * Persist Tool contants class.
 *
 * @since 0.1.0
 */
public class PersistToolsConstants {

    private PersistToolsConstants() {
    }

    public static final String COMPONENT_IDENTIFIER = "persist";

    public static final String DEFAULT_USER = "root";
    public static final String DEFAULT_PORT = "3306";
    public static final String DEFAULT_PASSWORD = "";
    public static final String DEFAULT_DATABASE = "";
    public static final String DEFAULT_HOST = "localhost";

    public static final String KEY_USER = "user";
    public static final String KEY_PORT = "port";
    public static final String KEY_PASSWORD = "password";
    public static final String KEY_DATABASE = "database";
    public static final String KEY_HOST = "host";

    public static final String HOST_PLACEHOLDER = "${%s.clients.host}";
    public static final String PORT_PLACEHOLDER = "${%s.clients.port}";
    public static final String PASSWORD_PLACEHOLDER = "${%s.clients.password}";
    public static final String USER_PLACEHOLDER = "${%s.clients.user}";
    public static final String DATABASE_PLACEHOLDER = "${%s.clients.database}";

    public static final String CONFIG_SCRIPT_FILE = "Config.toml";
    public static final String SQL_SCRIPT_FILE = "persist_db_scripts.sql";
    public static final String TARGET_DIR = "target";
    public static final String PERSIST_DIR = "persist";

    public static final String PLATFORM_LIBS = "platform-libs";

    public static final String PASSWORD = "password";
    public static final String USER = "user";
    public static final String MYSQL_DRIVER_CLASS = "com.mysql.cj.jdbc.Driver";
    public static final String MYSQL = "mysql";
    public static final String DATABASE = "database";
    public static final String HOST = "host";
    public static final String PORT = "port";

    public static final String CREATE_DATABASE_SQL = "CREATE DATABASE %s";
<<<<<<< HEAD
    public static final String AUTO_INCREMENT_WITH_SPACE = " AUTO_INCREMENT";
    public static final String AUTO_INCREMENT_WITH_TAB = "  AUTO_INCREMENT";
    public static final String START_VALUE = "startValue";
    public static final String ON_UPDATE = "onUpdate";
    public static final String CONSTRAINT = "constraint";
    public static final String STRING = "String";
    public static final String LENGTH = "length";
    public static final String MAX_LENGTH = "maxLength";
    public static final String FILE_NAME = "persist_db_scripts.sql";
    public static final String UNIQUE_CONSTRAINTS = "uniqueConstraints";
=======
    public static final String KEYWORD_PROVIDER = "provider";
    public static final String SUBMODULE_PERSIST = "persist";
    public static final String SUBMODULE_MODULES = "modules";
    public static final String KEYWORD_CLIENTS = "clients";
    public static final String PERSIST_TOML_FILE = "Persist.toml";
    public static final String DATABASE_CONFIGURATION_BAL = "database_configuration.bal";
>>>>>>> 2ed62b1e

    /**
     * Constants related to Ballerina types.
     */
    public static final class BallerinaTypes {
        public static final String INT = "int";
        public static final String STRING = "string";
        public static final String BOOLEAN = "boolean";
        public static final String DECIMAL = "decimal";
        public static final String FLOAT = "float";
        public static final String DATE = "time:Date";
        public static final String TIME_OF_DAY = "time:TimeOfDay";
        public static final String UTC = "time:Utc";
        public static final String CIVIL = "time:Civil";
    }

    /**
     * Constants related to SQL types.
     */
    public static final class SqlTypes {
        public static final String INT = "INT";
        public static final String BOOLEAN = "BOOLEAN";
        public static final String DECIMAL = "DECIMAL";
        public static final String FLOAT = "FLOAT";
        public static final String VARCHAR = "VARCHAR";
        public static final String DATE = "DATE";
        public static final String TIME = "TIME";
        public static final String TIME_STAMP = "TIMESTAMP";
        public static final String DATE_TIME = "DATETIME";
    }
}<|MERGE_RESOLUTION|>--- conflicted
+++ resolved
@@ -63,7 +63,7 @@
     public static final String PORT = "port";
 
     public static final String CREATE_DATABASE_SQL = "CREATE DATABASE %s";
-<<<<<<< HEAD
+
     public static final String AUTO_INCREMENT_WITH_SPACE = " AUTO_INCREMENT";
     public static final String AUTO_INCREMENT_WITH_TAB = "  AUTO_INCREMENT";
     public static final String START_VALUE = "startValue";
@@ -74,14 +74,14 @@
     public static final String MAX_LENGTH = "maxLength";
     public static final String FILE_NAME = "persist_db_scripts.sql";
     public static final String UNIQUE_CONSTRAINTS = "uniqueConstraints";
-=======
+
     public static final String KEYWORD_PROVIDER = "provider";
     public static final String SUBMODULE_PERSIST = "persist";
     public static final String SUBMODULE_MODULES = "modules";
     public static final String KEYWORD_CLIENTS = "clients";
     public static final String PERSIST_TOML_FILE = "Persist.toml";
     public static final String DATABASE_CONFIGURATION_BAL = "database_configuration.bal";
->>>>>>> 2ed62b1e
+
 
     /**
      * Constants related to Ballerina types.
