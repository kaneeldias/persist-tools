/*
 *  Copyright (c) 2022, WSO2 Inc. (http://www.wso2.org) All Rights Reserved.
 *
 *  WSO2 Inc. licenses this file to you under the Apache License,
 *  Version 2.0 (the "License"); you may not use this file except
 *  in compliance with the License.
 *  You may obtain a copy of the License at
 *
 *    http://www.apache.org/licenses/LICENSE-2.0
 *
 *  Unless required by applicable law or agreed to in writing,
 *  software distributed under the License is distributed on an
 *  "AS IS" BASIS, WITHOUT WARRANTIES OR CONDITIONS OF ANY
 *  KIND, either express or implied.  See the License for the
 *  specific language governing permissions and limitations
 *  under the License.
 */

package io.ballerina.persist.utils;

import io.ballerina.compiler.syntax.tree.ArrayTypeDescriptorNode;
import io.ballerina.compiler.syntax.tree.BuiltinSimpleNameReferenceNode;
<<<<<<< HEAD
import io.ballerina.compiler.syntax.tree.EnumDeclarationNode;
import io.ballerina.compiler.syntax.tree.EnumMemberNode;
=======
import io.ballerina.compiler.syntax.tree.ImportDeclarationNode;
import io.ballerina.compiler.syntax.tree.MetadataNode;
>>>>>>> 7d7efdba
import io.ballerina.compiler.syntax.tree.ModuleMemberDeclarationNode;
import io.ballerina.compiler.syntax.tree.ModulePartNode;
import io.ballerina.compiler.syntax.tree.Node;
import io.ballerina.compiler.syntax.tree.OptionalTypeDescriptorNode;
import io.ballerina.compiler.syntax.tree.QualifiedNameReferenceNode;
import io.ballerina.compiler.syntax.tree.RecordFieldNode;
import io.ballerina.compiler.syntax.tree.RecordTypeDescriptorNode;
import io.ballerina.compiler.syntax.tree.SimpleNameReferenceNode;
import io.ballerina.compiler.syntax.tree.SyntaxKind;
import io.ballerina.compiler.syntax.tree.SyntaxTree;
import io.ballerina.compiler.syntax.tree.TypeDefinitionNode;
import io.ballerina.compiler.syntax.tree.TypeDescriptorNode;
import io.ballerina.persist.BalException;
import io.ballerina.persist.PersistToolsConstants;
import io.ballerina.persist.models.Entity;
import io.ballerina.persist.models.EntityField;
import io.ballerina.persist.models.Enum;
import io.ballerina.persist.models.EnumMember;
import io.ballerina.persist.models.Module;
import io.ballerina.persist.models.Relation;
import io.ballerina.persist.nodegenerator.syntax.constants.BalSyntaxConstants;
import io.ballerina.projects.BuildOptions;
import io.ballerina.projects.DiagnosticResult;
import io.ballerina.projects.Package;
import io.ballerina.projects.PackageCompilation;
import io.ballerina.projects.directory.SingleFileProject;
import io.ballerina.toml.syntax.tree.AbstractNodeFactory;
import io.ballerina.toml.syntax.tree.DocumentMemberDeclarationNode;
import io.ballerina.toml.syntax.tree.NodeList;
import io.ballerina.tools.diagnostics.Diagnostic;
import io.ballerina.tools.text.TextDocuments;

import java.io.IOException;
import java.nio.file.Files;
import java.nio.file.LinkOption;
import java.nio.file.Path;
import java.nio.file.Paths;
import java.util.ArrayList;
import java.util.List;
import java.util.Locale;
import java.util.Map;
import java.util.Objects;
import java.util.Optional;
import java.util.stream.Collectors;
import java.util.stream.Stream;

import static io.ballerina.compiler.syntax.tree.SyntaxKind.QUALIFIED_NAME_REFERENCE;
import static io.ballerina.projects.util.ProjectConstants.BALLERINA_TOML;

/**
 * This Class implements the utility methods for persist tool.
 *
 * @since 0.1.0
 */
public class BalProjectUtils {

    private BalProjectUtils() {}

    public static Module getEntities(Path schemaFile) throws BalException {
        Path schemaFilename = schemaFile.getFileName();
        String moduleName;
        if (schemaFilename != null) {
            moduleName = schemaFilename.toString().substring(0, schemaFilename.toString().lastIndexOf('.'));
        } else {
            throw new BalException("the model definition file name is invalid.");
        }
        Module.Builder moduleBuilder = Module.newBuilder(moduleName);

        try {
            SyntaxTree balSyntaxTree = SyntaxTree.from(TextDocuments.from(Files.readString(schemaFile)));
            populateEnums(moduleBuilder, balSyntaxTree);
            populateEntities(moduleBuilder, balSyntaxTree);
            Module entityModule = moduleBuilder.build();
            inferEnumDetails(entityModule);
            inferRelationDetails(entityModule);
            return entityModule;
        } catch (IOException | BalException | RuntimeException e) {
            throw new BalException(e.getMessage());
        }
    }

    public static void validateSchemaFile(Path schemaPath) throws BalException {
        BuildOptions.BuildOptionsBuilder buildOptionsBuilder = BuildOptions.builder();
        buildOptionsBuilder.setOffline(true);
        SingleFileProject buildProject = SingleFileProject.load(schemaPath.toAbsolutePath(),
                buildOptionsBuilder.build());
        Package currentPackage = buildProject.currentPackage();
        PackageCompilation compilation = currentPackage.getCompilation();
        DiagnosticResult diagnosticResult = compilation.diagnosticResult();
        if (diagnosticResult.hasErrors()) {
            StringBuilder errorMessage = new StringBuilder();
            errorMessage.append(String.format("the model definition file(%s) has errors.", schemaPath.getFileName()));
            int validErrors = 0;
            for (Diagnostic diagnostic : diagnosticResult.errors()) {
                errorMessage.append(System.lineSeparator());
                errorMessage.append(diagnostic);
                validErrors += 1;
            }
            if (validErrors > 0) {
                throw new BalException(errorMessage.toString());
            }
        }
    }

    public static void validateBallerinaProject(Path projectPath) throws BalException {
        Optional<Path> ballerinaToml;
        try (Stream<Path> stream = Files.list(projectPath)) {
            ballerinaToml = stream.filter(file -> !Files.isDirectory(file))
                    .map(Path::getFileName)
                    .filter(Objects::nonNull)
                    .filter(file -> BALLERINA_TOML.equals(file.toString()))
                    .findFirst();
        } catch (IOException e) {
            throw new BalException(String.format("ERROR: invalid Ballerina package directory: %s, " +
                    "%s.%n", projectPath.toAbsolutePath(), e.getMessage()));
        }
        if (ballerinaToml.isEmpty()) {
            throw new BalException(String.format("ERROR: invalid Ballerina package directory: %s, " +
                    "cannot find 'Ballerina.toml' file.%n", projectPath.toAbsolutePath()));
        }
    }

    public static NodeList<DocumentMemberDeclarationNode> addNewLine(NodeList moduleMembers, int n) {
        for (int i = 0; i < n; i++) {
            moduleMembers = moduleMembers.add(AbstractNodeFactory.createIdentifierToken(System.lineSeparator()));
        }
        return moduleMembers;
    }

    public static void populateEntities(Module.Builder moduleBuilder, SyntaxTree balSyntaxTree) throws IOException,
            BalException {
        ModulePartNode rootNote = balSyntaxTree.rootNode();
        io.ballerina.compiler.syntax.tree.NodeList<ModuleMemberDeclarationNode> nodeList = rootNote.members();
<<<<<<< HEAD

=======
        rootNote.imports().stream().filter(importNode -> importNode.orgName().isPresent() && importNode.orgName().get()
                        .orgName().text().equals(BalSyntaxConstants.KEYWORD_BALLERINA) &&
                        importNode.moduleName().stream().anyMatch(node -> node.text().equals(
                                BalSyntaxConstants.KEYWORD_PERSIST)))
                .findFirst().orElseThrow(() -> new BalException(
                        "no `import ballerina/persist as _;` statement found.."));
        for (ImportDeclarationNode importDeclarationNode: rootNote.imports()) {
            if (importDeclarationNode.moduleName().get(0).text().equals(BalSyntaxConstants.CONSTRAINT) &&
                    importDeclarationNode.orgName().isPresent() && importDeclarationNode.orgName().get()
                    .orgName().text().equals(BalSyntaxConstants.KEYWORD_BALLERINA)) {
                moduleBuilder.addImportModulePrefix(BalSyntaxConstants.CONSTRAINT);
            }
        }
        Entity.Builder entityBuilder;
>>>>>>> 7d7efdba
        for (ModuleMemberDeclarationNode moduleNode : nodeList) {
            if (moduleNode.kind() != SyntaxKind.TYPE_DEFINITION) {
                continue;
            }
            TypeDefinitionNode typeDefinitionNode = (TypeDefinitionNode) moduleNode;
            Entity.Builder entityBuilder = Entity.newBuilder(typeDefinitionNode.typeName().text().trim());
            List<EntityField> keyArray = new ArrayList<>();
            RecordTypeDescriptorNode recordDesc = (RecordTypeDescriptorNode) ((TypeDefinitionNode) moduleNode)
                    .typeDescriptor();
            for (Node node : recordDesc.fields()) {
                EntityField.Builder fieldBuilder;
                RecordFieldNode fieldNode = (RecordFieldNode) node;
                fieldBuilder = EntityField.newBuilder(fieldNode.fieldName().text().trim());
                TypeDescriptorNode type;
                Node fieldType = fieldNode.typeName();
                if (fieldType instanceof OptionalTypeDescriptorNode) {
                    fieldBuilder.setOptionalType(true);
                    fieldType = ((OptionalTypeDescriptorNode) fieldType).typeDescriptor();
                }
                if (fieldType instanceof ArrayTypeDescriptorNode) {
                    type = ((ArrayTypeDescriptorNode) fieldType).memberTypeDesc();
                    fieldBuilder.setArrayType(true);
                } else {
                    type = (TypeDescriptorNode) fieldType;
                }
                String fType = getType(type, fieldNode.fieldName().text().trim());
                String qualifiedNamePrefix = getQualifiedModulePrefix(type);
                fieldBuilder.setType(fType);
                fieldBuilder.setOptionalType(fieldNode.typeName().kind().equals(SyntaxKind.OPTIONAL_TYPE_DESC));
                Optional<MetadataNode> metadataNode = fieldNode.metadata();
                metadataNode.ifPresent(value -> fieldBuilder.setAnnotation(value.annotations()));
                EntityField entityField = fieldBuilder.build();
                entityBuilder.addField(entityField);
                if (fieldNode.readonlyKeyword().isPresent()) {
                    keyArray.add(entityField);
                }

                if (qualifiedNamePrefix != null) {
                    moduleBuilder.addImportModulePrefix(qualifiedNamePrefix);
                }
            }
            entityBuilder.setKeys(keyArray);
            Entity entity = entityBuilder.build();
            moduleBuilder.addEntity(entity.getEntityName(), entity);
        }
    }

    public static void populateEnums(Module.Builder moduleBuilder, SyntaxTree balSyntaxTree) throws IOException,
            BalException {
        ModulePartNode rootNote = balSyntaxTree.rootNode();
        io.ballerina.compiler.syntax.tree.NodeList<ModuleMemberDeclarationNode> nodeList = rootNote.members();
        rootNote.imports().stream().filter(importNode -> importNode.orgName().isPresent() && importNode.orgName().get()
                        .orgName().text().equals(BalSyntaxConstants.KEYWORD_BALLERINA) &&
                        importNode.moduleName().stream().anyMatch(node -> node.text().equals(
                                BalSyntaxConstants.KEYWORD_PERSIST)))
                .findFirst().orElseThrow(() -> new BalException(
                        "no `import ballerina/persist as _;` statement found."));

        for (ModuleMemberDeclarationNode moduleNode : nodeList) {
            if (moduleNode.kind() != SyntaxKind.ENUM_DECLARATION) {
                continue;
            }
            EnumDeclarationNode enumDeclarationNode = (EnumDeclarationNode) moduleNode;
            Enum.Builder enumBuilder = Enum.newBuilder(enumDeclarationNode.identifier().text().trim());

            for (Node node: enumDeclarationNode.enumMemberList()) {
                if (!(node instanceof EnumMemberNode)) {
                    continue;
                }
                EnumMemberNode enumMemberNode = (EnumMemberNode) node;
                EnumMember enumMember;
                if (enumMemberNode.constExprNode().isPresent()) {
                    String value = enumMemberNode.constExprNode().get().toSourceCode().trim();
                    if (value.startsWith("\"") && value.endsWith("\"")) {
                        value = value.substring(1, value.length() - 1);
                    }
                    enumMember = new EnumMember(enumMemberNode.identifier().text().trim(), value);
                } else {
                    enumMember = new EnumMember(enumMemberNode.identifier().text().trim(), null);
                }
                enumBuilder.addMember(enumMember);
            }
            Enum enumValue = enumBuilder.build();
            moduleBuilder.addEnum(enumValue.getEnumName(), enumValue);
        }
    }

    private static String getType(TypeDescriptorNode typeDesc, String fieldName) throws BalException {
        switch (typeDesc.kind()) {
            case INT_TYPE_DESC:
            case BOOLEAN_TYPE_DESC:
            case DECIMAL_TYPE_DESC:
            case FLOAT_TYPE_DESC:
            case STRING_TYPE_DESC:
            case BYTE_TYPE_DESC:
                return ((BuiltinSimpleNameReferenceNode) typeDesc).name().text();
            case QUALIFIED_NAME_REFERENCE:
                QualifiedNameReferenceNode qualifiedName = (QualifiedNameReferenceNode) typeDesc;
                String modulePrefix = qualifiedName.modulePrefix().text();
                String identifier = qualifiedName.identifier().text();
                return modulePrefix + BalSyntaxConstants.COLON + identifier;
            case SIMPLE_NAME_REFERENCE:
                return ((SimpleNameReferenceNode) typeDesc).name().text();
            case OPTIONAL_TYPE_DESC:
                return getType((TypeDescriptorNode) ((OptionalTypeDescriptorNode) typeDesc).typeDescriptor(),
                        fieldName);
            default:
                throw new BalException(String.format("unsupported data type found for the field `%s`", fieldName));
        }
    }

    private static String getQualifiedModulePrefix(TypeDescriptorNode typeDesc) {
        if (typeDesc.kind() == QUALIFIED_NAME_REFERENCE) {
            QualifiedNameReferenceNode qualifiedName = (QualifiedNameReferenceNode) typeDesc;
            return qualifiedName.modulePrefix().text();
        } else {
            return null;
        }
    }

    public static void inferRelationDetails(Module entityModule) {
        Map<String, Entity> entityMap = entityModule.getEntityMap();
        for (Entity entity : entityMap.values()) {
            List<EntityField> fields = entity.getFields();
            fields.stream().filter(field -> entityMap.get(field.getFieldType()) != null)
                    .forEach(field -> {
                        String fieldType = field.getFieldType();
                        Entity assocEntity = entityMap.get(fieldType);
                        if (field.getRelation() == null) {
                            // this branch only handles one-to-one or one-to-many or many-to-many with no relation
                            // annotations
                            assocEntity.getFields().stream().filter(assocfield -> assocfield.getFieldType()
                                            .equals(entity.getEntityName()))
                                    .filter(assocfield -> assocfield.getRelation() == null).forEach(assocfield -> {
                                        // skip if the relation is already set for the entity field.
                                        if (field.getRelation() != null) {
                                            return;
                                        }
                                        // one-to-many or many-to-many with no relation annotations
                                        if (field.isArrayType() && assocfield.isArrayType()) {
                                            throw new RuntimeException("unsupported many to many relation between " +
                                                    entity.getEntityName() + " and " + assocEntity.getEntityName());
                                        }
                                        // one-to-one
                                        if (!field.isArrayType() && !assocfield.isArrayType()) {
                                            if (!field.isOptionalType() && assocfield.isOptionalType()) {
                                                field.setRelation(computeRelation(field.getFieldName(), entity,
                                                        assocEntity, true, Relation.RelationType.ONE));
                                                assocfield.setRelation(computeRelation(field.getFieldName(),
                                                        assocEntity, entity, false, Relation.RelationType.ONE));
                                            } else if (field.isOptionalType() && !assocfield.isOptionalType()) {
                                                field.setRelation(computeRelation(field.getFieldName(), entity,
                                                        assocEntity, false, Relation.RelationType.ONE));
                                                assocfield.setRelation(computeRelation(field.getFieldName(),
                                                        assocEntity, entity, true, Relation.RelationType.ONE));
                                            } else {
                                                throw new RuntimeException("unsupported ownership annotation " +
                                                        "in the relation between " + entity.getEntityName() +
                                                        " and " + assocEntity.getEntityName());
                                            }
                                        } else {
                                            if (field.isArrayType() && field.isOptionalType()) {
                                                // one-to-many relation. associated entity is the owner.
                                                // first param should be always owner entities field name
                                                field.setRelation(computeRelation(assocfield.getFieldName(), entity,
                                                        assocEntity, false, Relation.RelationType.MANY));
                                                assocfield.setRelation(computeRelation(assocfield.getFieldName(),
                                                        assocEntity, entity, true, Relation.RelationType.ONE));
                                            } else if (field.isArrayType() || field.getFieldType().equals("byte")) {
                                                field.setRelation(null);
                                            } else {
                                                // one-to-many relation. entity is the owner.
                                                // one-to-one relation. entity is the owner.
                                                // first param should be always owner entities field name
                                                field.setRelation(computeRelation(field.getFieldName(), entity,
                                                        assocEntity, true, Relation.RelationType.ONE));
                                                assocfield.setRelation(computeRelation(field.getFieldName(),
                                                        assocEntity, entity, false, Relation.RelationType.MANY));
                                            }
                                        }
                                    });
                        } else if (field.getRelation() != null && field.getRelation().isOwner()) {
                            field.getRelation().setRelationType(
                                    field.isArrayType() ? Relation.RelationType.MANY : Relation.RelationType.ONE);
                            field.getRelation().setAssocEntity(assocEntity);
                            List<Relation.Key> keyColumns = field.getRelation().getKeyColumns();
                            if (keyColumns == null || keyColumns.size() == 0) {
                                keyColumns = assocEntity.getKeys().stream()
                                        .map(key -> new Relation.Key(
                                                assocEntity.getEntityName().toLowerCase(Locale.ENGLISH)
                                                        + stripEscapeCharacter(key.getFieldName()).substring(0, 1)
                                                        .toUpperCase(Locale.ENGLISH)
                                                        + stripEscapeCharacter(key.getFieldName()).substring(1),
                                                key.getFieldName(), key.getFieldType()))
                                        .collect(Collectors.toList());
                                field.getRelation().setKeyColumns(keyColumns);
                            }
                            List<String> references = field.getRelation().getReferences();
                            if (references == null || references.size() == 0) {
                                field.getRelation().setReferences(assocEntity.getKeys().stream()
                                        .map(EntityField::getFieldName)
                                        .collect(Collectors.toList()));
                            }

                            // create bidirectional mapping for associated entity
                            Relation.Builder assocRelBuilder = Relation.newBuilder();
                            assocRelBuilder.setOwner(false);
                            assocRelBuilder.setAssocEntity(entity);

                            List<Relation.Key> assockeyColumns = assocEntity
                                    .getKeys().stream().map(key -> new Relation.Key(key.getFieldName(),
                                            assocEntity.getEntityName().toLowerCase(Locale.ENGLISH)
                                                    + stripEscapeCharacter(key.getFieldName()).substring(0, 1)
                                                    .toUpperCase(Locale.ENGLISH)
                                                    + stripEscapeCharacter(key.getFieldName()).substring(1),
                                            key.getFieldType()))
                                    .collect(Collectors.toList());
                            assocRelBuilder.setKeys(assockeyColumns);
                            assocRelBuilder.setReferences(assockeyColumns.stream().map(Relation.Key::getReference)
                                    .collect(Collectors.toList()));
                            assocEntity.getFields().stream().filter(assocfield -> assocfield.getFieldType()
                                    .equals(entity.getEntityName())).forEach(
                                    assocField -> {
                                        assocRelBuilder.setRelationType(
                                                assocField.isArrayType() ? Relation.RelationType.MANY
                                                        : Relation.RelationType.ONE);
                                        assocField.setRelation(assocRelBuilder.build());
                                    });
                        }
                    });
        }
    }

    public static void inferEnumDetails(Module entityModule) {
        Map<String, Enum> enumMap = entityModule.getEnumMap();

        for (Entity entity: entityModule.getEntityMap().values()) {
            for (EntityField field: entity.getFields()) {
                if (enumMap.containsKey(field.getFieldType())) {
                    field.setEnum(enumMap.get(field.getFieldType()));
                }
            }
        }
    }

    private static Relation computeRelation(String fieldName, Entity entity, Entity assocEntity, boolean isOwner,
                                            Relation.RelationType relationType) {
        Relation.Builder relBuilder = new Relation.Builder();
        relBuilder.setAssocEntity(assocEntity);
        if (isOwner) {
            List<Relation.Key> keyColumns = assocEntity.getKeys().stream().map(key ->
                    new Relation.Key(stripEscapeCharacter(fieldName.toLowerCase(Locale.ENGLISH))
                            + stripEscapeCharacter(key.getFieldName()).substring(0, 1).toUpperCase(Locale.ENGLISH)
                            + stripEscapeCharacter(key.getFieldName()).substring(1), key.getFieldName(),
                            key.getFieldType())).collect(Collectors.toList());
            relBuilder.setOwner(true);
            relBuilder.setRelationType(relationType);
            relBuilder.setKeys(keyColumns);
            relBuilder.setReferences(assocEntity.getKeys().stream().map(EntityField::getFieldName)
                    .collect(Collectors.toList()));
        } else {
            List<Relation.Key> keyColumns = entity.getKeys().stream().map(key -> new Relation.Key(key.getFieldName(),
                            fieldName.toLowerCase(Locale.ENGLISH) +
                                    stripEscapeCharacter(key.getFieldName()).substring(0, 1).toUpperCase(Locale.ENGLISH)
                                    + stripEscapeCharacter(key.getFieldName()).substring(1),
                            key.getFieldType()))
                    .collect(Collectors.toList());
            relBuilder.setOwner(false);
            relBuilder.setRelationType(relationType);
            relBuilder.setKeys(keyColumns);
            relBuilder.setReferences(keyColumns.stream().map(Relation.Key::getReference).collect(Collectors.toList()));
        }
        return relBuilder.build();
    }

    private static String stripEscapeCharacter(String fieldName) {
        return fieldName.startsWith(BalSyntaxConstants.SINGLE_QUOTE) ? fieldName.substring(1) : fieldName;
    }

    public static Path getSchemaFilePath(String sourcePath) throws BalException {
        List<Path> schemaFilePaths;

        Path persistDir = Paths.get(sourcePath, PersistToolsConstants.PERSIST_DIRECTORY);
        if (!Files.isDirectory(persistDir, LinkOption.NOFOLLOW_LINKS)) {
            throw new BalException("ERROR: the persist directory inside the Ballerina project does not exist. " +
                    "run `bal persist init` to initiate the project before generation");
        }
        try (Stream<Path> stream = Files.list(persistDir)) {
            schemaFilePaths = stream.filter(file -> !Files.isDirectory(file))
                    .filter(file -> file.toString().toLowerCase(Locale.ENGLISH).endsWith(".bal"))
                    .collect(Collectors.toList());
        } catch (IOException e) {
            throw new BalException("ERROR: failed to list the model definition files in the persist directory. "
                    + e.getMessage());
        }

        if (schemaFilePaths.isEmpty()) {
            throw new BalException("ERROR: the persist directory does not contain any model definition file. " +
                    "run `bal persist init` to initiate the project before generation.");
        } else if (schemaFilePaths.size() > 1) {
            throw new BalException("ERROR: the persist directory allows only one model definition file, " +
                    "but contains many files.");
        }
        
        return schemaFilePaths.get(0);
    }
}<|MERGE_RESOLUTION|>--- conflicted
+++ resolved
@@ -20,13 +20,10 @@
 
 import io.ballerina.compiler.syntax.tree.ArrayTypeDescriptorNode;
 import io.ballerina.compiler.syntax.tree.BuiltinSimpleNameReferenceNode;
-<<<<<<< HEAD
 import io.ballerina.compiler.syntax.tree.EnumDeclarationNode;
 import io.ballerina.compiler.syntax.tree.EnumMemberNode;
-=======
 import io.ballerina.compiler.syntax.tree.ImportDeclarationNode;
 import io.ballerina.compiler.syntax.tree.MetadataNode;
->>>>>>> 7d7efdba
 import io.ballerina.compiler.syntax.tree.ModuleMemberDeclarationNode;
 import io.ballerina.compiler.syntax.tree.ModulePartNode;
 import io.ballerina.compiler.syntax.tree.Node;
@@ -160,9 +157,6 @@
             BalException {
         ModulePartNode rootNote = balSyntaxTree.rootNode();
         io.ballerina.compiler.syntax.tree.NodeList<ModuleMemberDeclarationNode> nodeList = rootNote.members();
-<<<<<<< HEAD
-
-=======
         rootNote.imports().stream().filter(importNode -> importNode.orgName().isPresent() && importNode.orgName().get()
                         .orgName().text().equals(BalSyntaxConstants.KEYWORD_BALLERINA) &&
                         importNode.moduleName().stream().anyMatch(node -> node.text().equals(
@@ -177,7 +171,6 @@
             }
         }
         Entity.Builder entityBuilder;
->>>>>>> 7d7efdba
         for (ModuleMemberDeclarationNode moduleNode : nodeList) {
             if (moduleNode.kind() != SyntaxKind.TYPE_DEFINITION) {
                 continue;
@@ -481,7 +474,7 @@
             throw new BalException("ERROR: the persist directory allows only one model definition file, " +
                     "but contains many files.");
         }
-        
+
         return schemaFilePaths.get(0);
     }
 }