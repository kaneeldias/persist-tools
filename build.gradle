--- conflicted
+++ resolved
@@ -71,6 +71,8 @@
     }
 
     dependencies {
+        ballerinaStdLibs "io.ballerina.stdlib:io-ballerina:${stdlibIoVersion}"
+        ballerinaStdLibs "io.ballerina.stdlib:time-ballerina:${stdlibTimeVersion}"
         ballerinaStdLibs "io.ballerina.stdlib:sql-ballerina:${stdlibSqlVersion}"
         ballerinaStdLibs "io.ballerina.stdlib:persist-ballerina:${stdlibPersistVersion}"
         ballerinaStdLibs "io.ballerina.stdlib:mysql-ballerina:${testStdlibMysqlVersion}"
@@ -83,30 +85,12 @@
         ballerinaStdLibs "io.ballerina.stdlib:oauth2-ballerina:${stdlibOAuth2Version}"
         ballerinaStdLibs "io.ballerina.stdlib:http-ballerina:${stdlibHttpVersion}"
         ballerinaStdLibs "io.ballerina.stdlib:constraint-ballerina:${stdlibConstraintVersion}"
-<<<<<<< HEAD
-
-        ballerinaStdLibs "io.ballerina.stdlib:mime-ballerina:${testStdlibMimeVersion}"
-        ballerinaStdLibs "io.ballerina.stdlib:file-ballerina:${testStdlibFileVersion}"
-        ballerinaStdLibs "io.ballerina.stdlib:log-ballerina:${testStdlibLogVersion}"
-        ballerinaStdLibs "io.ballerina.stdlib:auth-ballerina:${testStdlibAuthVersion}"
-        ballerinaStdLibs "io.ballerina.stdlib:jwt-ballerina:${testStdlibJwtVersion}"
-        ballerinaStdLibs "io.ballerina.stdlib:oauth2-ballerina:${testStdlibOAuth2Version}"
-        ballerinaStdLibs "io.ballerina.stdlib:http-ballerina:${testStdlibHttpVersion}"
-        ballerinaStdLibs "io.ballerina.stdlib:os-ballerina:${testStdlibOsVersion}"
-        ballerinaStdLibs "io.ballerina.stdlib:crypto-ballerina:${testStdlibCryptoVersion}"
-        ballerinaStdLibs "io.ballerina.stdlib:cache-ballerina:${testStdlibCacheVersion}"
-        ballerinaStdLibs "io.ballerina.stdlib:task-ballerina:${testStdlibTaskVersion}"
-        ballerinaStdLibs "io.ballerina.stdlib:observe-ballerina:${testStdlibObserveVersion}"
-        ballerinaStdLibs "io.ballerina.stdlib:url-ballerina:${testStdlibUrlVersion}"
-        ballerinaStdLibs "io.ballerina.stdlib:time-ballerina:${testStdlibTimeVersion}"
-=======
         ballerinaStdLibs "io.ballerina.stdlib:os-ballerina:${stdlibOsVersion}"
         ballerinaStdLibs "io.ballerina.stdlib:crypto-ballerina:${stdlibCryptoVersion}"
         ballerinaStdLibs "io.ballerina.stdlib:cache-ballerina:${stdlibCacheVersion}"
         ballerinaStdLibs "io.ballerina.stdlib:task-ballerina:${stdlibTaskVersion}"
         ballerinaStdLibs "io.ballerina.stdlib:observe-ballerina:${stdlibObserveVersion}"
         ballerinaStdLibs "io.ballerina.stdlib:url-ballerina:${stdlibUrlVersion}"
->>>>>>> 7acf9ff5
     }
 }
 
