--- conflicted
+++ resolved
@@ -299,31 +299,8 @@
     }
 }
 
-<<<<<<< HEAD
-task pullGSheetsDependency() {
-    doLast {
-        if (!Os.isFamily(Os.FAMILY_WINDOWS)) {
-            return exec {
-                ignoreExitValue true
-                String distributionBinPath = "${project.rootDir}/target/ballerina-distribution/bin"
-                commandLine 'sh', '-c', "$distributionBinPath/bal pull ballerinax/googleapis.sheets"
-            }.exitValue
-        } else {
-            return exec {
-                ignoreExitValue true
-                String distributionBinPath = "${project.rootDir}/target/ballerina-distribution/bin"
-                commandLine 'cmd', '/c', "$distributionBinPath/bal.bat pull ballerinax/googleapis.sheets"
-            }.exitValue
-        }
-    }
-}
 
 pullGSheetsDependency.dependsOn startTestDockerContainer
-
-=======
-
-pullGSheetsDependency.dependsOn startTestDockerContainer
->>>>>>> 7acf9ff5
 test.dependsOn pullGSheetsDependency
 test.dependsOn ":persist-cli:build"
 test.finalizedBy stopTestDockerContainer
