--- conflicted
+++ resolved
@@ -246,8 +246,7 @@
     public void testGenerateRelationsWithSingleQuote() {
         assertGeneratedSources("tool_test_generate_36", GENERATE);
     }
-
-<<<<<<< HEAD
+    
     @Test(enabled = true)
     @Description("Test the created sql script content when relation annotation hasn't properties")
     public void testSqlGen() {
@@ -277,6 +276,4 @@
     public void testSqlGenWithCompositeReferenceKeys() {
         assertGeneratedSources("tool_test_generate_41", GENERATE);
     }
-=======
->>>>>>> a9510f5d
 }