--- conflicted
+++ resolved
@@ -38,14 +38,8 @@
 public class ToolingGenerateTest {
 
     @Test(enabled = true)
-<<<<<<< HEAD
     @Description("There is multiple entities with associations in the Ballerina project")
     public void testGenerateAssociatedEntities() {
-
-=======
-    @Description("There is only a single entity in the Ballerina project")
-    public void testGenerateSingleEntity() {
->>>>>>> 13e4e530
         executeCommand("tool_test_generate_1", GENERATE);
         assertGeneratedSources("tool_test_generate_1");
     }
@@ -348,13 +342,6 @@
     }
 
     @Test(enabled = true)
-<<<<<<< HEAD
-    @Description("There is multiple entities with associations in the Ballerina project")
-    public void testGenerateAssociatedEntitiesWithGoogleSheetsSupport() {
-
-        executeCommand("tool_test_generate_50_gsheets", GENERATE);
-        assertGeneratedSources("tool_test_generate_50_gsheets");
-=======
     @Description("There is multiple entities with multiple enums and no imports")
     public void testGenerateWithEnums() {
         executeCommand("tool_test_generate_50", GENERATE);
@@ -380,6 +367,12 @@
     public void testGenerateWithSameEntityMultipleRelationsInMemory() {
         executeCommand("tool_test_generate_53_in_memory", GENERATE);
         assertGeneratedSources("tool_test_generate_53_in_memory");
->>>>>>> 13e4e530
+    }
+  
+    @Description("There is multiple entities with associations in the Ballerina project")
+    public void testGenerateAssociatedEntitiesWithGoogleSheetsSupport() {
+
+        executeCommand("tool_test_generate_50_gsheets", GENERATE);
+        assertGeneratedSources("tool_test_generate_50_gsheets");
     }
 }