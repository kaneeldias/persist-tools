/*
 *  Copyright (c) 2022, WSO2 Inc. (http://www.wso2.org) All Rights Reserved.
 *
 *  WSO2 Inc. licenses this file to you under the Apache License,
 *  Version 2.0 (the "License"); you may not use this file except
 *  in compliance with the License.
 *  You may obtain a copy of the License at
 *
 *  http://www.apache.org/licenses/LICENSE-2.0
 *
 *  Unless required by applicable law or agreed to in writing,
 *  software distributed under the License is distributed on an
 *  "AS IS" BASIS, WITHOUT WARRANTIES OR CONDITIONS OF ANY
 *  KIND, either express or implied.  See the License for the
 *  specific language governing permissions and limitations
 *  under the License.
 */

package io.ballerina.persist.tools;

import io.ballerina.persist.cmd.Generate;
import jdk.jfr.Description;
import org.testng.annotations.Test;
import picocli.CommandLine;

import java.lang.reflect.InvocationTargetException;
import java.nio.file.Paths;

import static io.ballerina.persist.tools.utils.GeneratedSourcesTestUtils.Command.GENERATE;
import static io.ballerina.persist.tools.utils.GeneratedSourcesTestUtils.GENERATED_SOURCES_DIRECTORY;
import static io.ballerina.persist.tools.utils.GeneratedSourcesTestUtils.assertGeneratedSources;
import static io.ballerina.persist.tools.utils.GeneratedSourcesTestUtils.assertGeneratedSourcesNegative;
import static io.ballerina.persist.tools.utils.GeneratedSourcesTestUtils.executeCommand;

/**
 * persist tool generate command tests.
 */
public class ToolingGenerateTest {

    @Test(enabled = false)
    @Description("There is only a single entity in the Ballerina project")
    public void testGenerateSingleEntity() {

        executeCommand("tool_test_generate_1", GENERATE);
        assertGeneratedSources("tool_test_generate_1");
    }

    @Test(enabled = false)
    @Description("There are multiple entities in the Ballerina project")
    public void testGenerateMultipleEntities() {
        executeCommand("tool_test_generate_2", GENERATE);
        assertGeneratedSources("tool_test_generate_2");
    }

    @Test(enabled = false)
    @Description("There are no entities nor already generated client objects in the Ballerina project")
    public void testGenerateWithoutEntitiesWithoutClients() {
        executeCommand("tool_test_generate_3", GENERATE);
        assertGeneratedSources("tool_test_generate_3");
    }

    @Test(enabled = false)
    @Description("When the generate command is executed outside a Ballerina project")
    public void testGenerateOutsideBalProject() {
        executeCommand("tool_test_generate_4", GENERATE);
        assertGeneratedSources("tool_test_generate_4");
    }

    @Test(enabled = false)
    @Description("There is a generated client object and the corresponding entity is updated")
    public void testGenerateUpdateEntity() {
        executeCommand("tool_test_generate_5", GENERATE);
        assertGeneratedSources("tool_test_generate_5");
    }

    @Test(enabled = false)
    @Description("A persist entity with all the supported fields data types")
    public void testGenerateAllEntityFieldTypes() {
        executeCommand("tool_test_generate_6", GENERATE);
        assertGeneratedSources("tool_test_generate_6");
    }

    @Test(enabled = false)
    @Description("Use case where unsupported datatypes are used")
    public void testGenerateClientWithUnsupportedDataTypes() {
        assertGeneratedSourcesNegative("tool_test_generate_7", GENERATE, new String[]{});
    }

    @Test(enabled = false)
    @Description("There is only a single entity in the Ballerina project where key is a string")
    public void testGenerateSingleEntityWithStringKey() {
        executeCommand("tool_test_generate_8", GENERATE);
        assertGeneratedSources("tool_test_generate_8");
    }

    @Test(enabled = false) //removed until support for multiple keys are provided
    @Description("There is only a single entity in the Ballerina project with two keys")
    public void testGenerateSingleEntityWithMultipleKeysAndAutoInc() {
        executeCommand("tool_test_generate_9", GENERATE);
        assertGeneratedSources("tool_test_generate_9");
    }

    @Test(enabled = false)
    @Description("There is only a single entity in the Ballerina project and there are errors in the project")
    public void testGenerateSingleEntityWithErrors() {
        assertGeneratedSourcesNegative("tool_test_generate_11", GENERATE, new String[]{});
    }

    @Test(enabled = false)
    @Description("There is only a single entity in the schema with wrong import")
    public void testGenerateSingleEntityWithWrongImport() {
        assertGeneratedSourcesNegative("tool_test_generate_12", GENERATE, new String[]{});
    }
<<<<<<< HEAD
    @Test(enabled = false)
=======

    @Test(enabled = true)
>>>>>>> 09850e15
    @Description("There are three entities with one to one associations between each other")
    public void testGenerateThreeEntitiesWith1To1Associations() {
        executeCommand("tool_test_generate_13", GENERATE);
        assertGeneratedSources("tool_test_generate_13");
    }

    @Test(enabled = false)
    @Description("There are three entities in two schema files")
    public void testGenerateThreeEntitiesWith1To1AssociationsWithChildEntityInSubModule() {
        assertGeneratedSourcesNegative("tool_test_generate_15", GENERATE, new String[]{});
    }
<<<<<<< HEAD
    @Test(enabled = false)
=======

    @Test(enabled = true)
>>>>>>> 09850e15
    @Description("There are two entities with one to many associations between each other")
    public void testGenerateClientsWith1ToManyAssociations() {
        executeCommand("tool_test_generate_16", GENERATE);
        assertGeneratedSources("tool_test_generate_16");
    }

    @Test(enabled = false)
    @Description("There are three entities with one to many associations between each other")
    public void testGenerateThreeClientsWith1ToManyAssociations() {
        executeCommand("tool_test_generate_17", GENERATE);
        assertGeneratedSources("tool_test_generate_17");
    }
<<<<<<< HEAD
    @Test(enabled = false)
=======

    @Test(enabled = true)
>>>>>>> 09850e15
    @Description("There are three entities with one to one associations between each other without nullable fields")
    public void testGenerateThreeEntitiesWith1To1AssociationsWithOutAnnotationValue() {
        assertGeneratedSourcesNegative("tool_test_generate_19", GENERATE, new String[]{});
    }

    @Test(enabled = false)
    @Description("There are two special entities with special characters in field names")
    public void testGenerateRelatedClientsWithSpecialCharactersInName() {
        executeCommand("tool_test_generate_22", GENERATE);
        assertGeneratedSources("tool_test_generate_22");
    }
<<<<<<< HEAD
    @Test(enabled = false)
=======

    @Test(enabled = true)
>>>>>>> 09850e15
    @Description("Negative test case where init command was not run before generate command")
    public void testGenerateWithoutInit() {
        assertGeneratedSourcesNegative("tool_test_generate_23", GENERATE, new String[]{});
    }

    @Test(enabled = false)
    @Description("Test the generate command with entities containing byte[] fields")
    public void testGenerateWithByteArrays() {
        executeCommand("tool_test_generate_24", GENERATE);
        assertGeneratedSources("tool_test_generate_24");
    }

    @Test(enabled = false)
    @Description("There are two entities with one to many associations between each other without relation annotation")
    public void testGenerateOneToManyAssociationsWithoutRelationAnnotation() {
        executeCommand("tool_test_generate_25", GENERATE);
        assertGeneratedSources("tool_test_generate_25");
    }

    @Test(enabled = false)
    @Description("There are two entities with one to one associations between each other without relation annotation")
    public void testGenerateOneToOneAssociationsWithoutRelationAnnotation() {
        executeCommand("tool_test_generate_26", GENERATE);
        assertGeneratedSources("tool_test_generate_26");
    }

    @Test(enabled = false)
    @Description("There are three entities with one to one associations between each other with comments " +
            "in entity fields")
    public void testGenerateThreeEntitiesWith1To1AssociationsWithComments() {
        executeCommand("tool_test_generate_27", GENERATE);
        assertGeneratedSources("tool_test_generate_27");
    }

    @Test(enabled = false)
    @Description("There are three entities with one to many associations between each other with comments " +
            "in entity fields")
    public void testGenerateThreeEntitiesWith1ToManyAssociationsWithComments() {
        executeCommand("tool_test_generate_28", GENERATE);
        assertGeneratedSources("tool_test_generate_28");
    }

    @Test(enabled = false)
    @Description("There is a entity inside the project with comments inside entity")
    public void testGenerateWithComments() {
        executeCommand("tool_test_generate_29", GENERATE);
        assertGeneratedSources("tool_test_generate_29");
    }

    @Test(enabled = false)
    @Description("Test the generate command with out defining any schema files inside persist directory")
    public void testGenerateWithoutSchemaFile() {
        executeCommand("tool_test_generate_30", GENERATE);
        assertGeneratedSources("tool_test_generate_30");
    }

    @Test(enabled = false)
    @Description("Test the generate command with empty schema file inside persist directory")
    public void testGenerateWithEmptySchemaFile() {
        executeCommand("tool_test_generate_31", GENERATE);
        assertGeneratedSources("tool_test_generate_31");
    }

    @Test(enabled = false)
    @Description("Test the generate command without persist import in schema file")
    public void testGenerateWithoutPersistImport() {
        executeCommand("tool_test_generate_33", GENERATE);
        assertGeneratedSources("tool_test_generate_33");
    }

    @Test(enabled = false)
    @Description("Test the generate command with optional type in schema file")
    public void testGenerateWithOptionalType() {
        executeCommand("tool_test_generate_34", GENERATE);
        assertGeneratedSources("tool_test_generate_34");
    }

    @Test(enabled = false)
    @Description("Test the generate command in default Ballerina package")
    public void testGenerateInDefaultPackage() {
        executeCommand("tool_test_generate_35", GENERATE);
        assertGeneratedSources("tool_test_generate_35");
    }

    @Test(enabled = false)
    @Description("Test the generate command with escape character in entity fields, and names")
    public void testGenerateRelationsWithSingleQuote() {
        executeCommand("tool_test_generate_36", GENERATE);
        assertGeneratedSources("tool_test_generate_36");
    }

    @Test(enabled = false)
    @Description("Test the created sql script content for relations and byte[] type")
    public void testSqlGen() {
        executeCommand("tool_test_generate_37", GENERATE);
        assertGeneratedSources("tool_test_generate_37");
    }

    @Test(enabled = false)
    @Description("Test the created sql script content with out defining any schema files inside persist directory")
    public void testSqlGenWithoutSchemaFile() {
        executeCommand("tool_test_generate_38", GENERATE);
        assertGeneratedSources("tool_test_generate_38");
    }

    @Test(enabled = false)
    @Description("Test the created sql script with one to many relation entity")
    public void testSqlGenWithOneToManyRelationship() {
        executeCommand("tool_test_generate_39", GENERATE);
        assertGeneratedSources("tool_test_generate_39");
    }

    @Test(enabled = false)
    @Description("Test the created sql script with optional type fields")
    public void testSqlGenWithOptionalTypeFields() {
        executeCommand("tool_test_generate_40", GENERATE);
        assertGeneratedSources("tool_test_generate_40");
    }

    @Test(enabled = false)
    @Description("Test the created sql script with composite reference keys")
    public void testSqlGenWithCompositeReferenceKeys() {
        executeCommand("tool_test_generate_41", GENERATE);
        assertGeneratedSources("tool_test_generate_41");
    }

    @Test(enabled = false)
    public void testGenerateArgs() throws ClassNotFoundException, NoSuchMethodException, InvocationTargetException,
            InstantiationException, IllegalAccessException {
        Class<?> persistClass = Class.forName("io.ballerina.persist.cmd.Generate");
        Generate persistCmd = (Generate) persistClass.getDeclaredConstructor(String.class).
                newInstance(Paths.get(GENERATED_SOURCES_DIRECTORY, "tool_test_generate_42").toAbsolutePath().
                        toString());
        new CommandLine(persistCmd).parseArgs("--help");
        persistCmd.execute();
        assertGeneratedSources("tool_test_generate_42");
    }

    @Test(enabled = false)
    public void testInvalidDataStore() {
        executeCommand("tool_test_generate_42", GENERATE);
        assertGeneratedSources("tool_test_generate_42");
    }

    @Test(enabled = false)
    public void testInvalidModuleName() {
        executeCommand("tool_test_generate_43", GENERATE);
        assertGeneratedSources("tool_test_generate_43");
    }

    @Test(enabled = false)
    public void testInvalidModuleName1() {
        executeCommand("tool_test_generate_44", GENERATE);
        assertGeneratedSources("tool_test_generate_44");
    }

    @Test(enabled = false)
    public void testInvalidModuleName2() {
        executeCommand("tool_test_generate_45", GENERATE);
        assertGeneratedSources("tool_test_generate_45");
    }

    @Test(enabled = false)
    @Description("Test the generated types for multiple association between same entities")
    public void testGenerateMultipleAssociationBetweenSameEntities() {
        executeCommand("tool_test_generate_46", GENERATE);
        assertGeneratedSources("tool_test_generate_46");
    }

    @Test(enabled = false)
    @Description("There is a generated client object with in memory data source")
    public void testInMemoryEntity() {
        executeCommand("tool_test_generate_47_in_memory", GENERATE);
        assertGeneratedSources("tool_test_generate_47_in_memory");
    }

    @Test(enabled = false)
    @Description("There is a generated client object with in memory data source")
    public void testInMemoryWithAssociatedEntity() {
        executeCommand("tool_test_generate_48_in_memory", GENERATE);
        assertGeneratedSources("tool_test_generate_48_in_memory");
    }

    @Test(enabled = false)
    @Description("There is a generated client object with in memory data source")
    public void testInMemoryWithCompositeKeys() {
        executeCommand("tool_test_generate_49_in_memory", GENERATE);
        assertGeneratedSources("tool_test_generate_49_in_memory");
    }
}<|MERGE_RESOLUTION|>--- conflicted
+++ resolved
@@ -37,7 +37,7 @@
  */
 public class ToolingGenerateTest {
 
-    @Test(enabled = false)
+    @Test(enabled = true)
     @Description("There is only a single entity in the Ballerina project")
     public void testGenerateSingleEntity() {
 
@@ -45,157 +45,141 @@
         assertGeneratedSources("tool_test_generate_1");
     }
 
-    @Test(enabled = false)
+    @Test(enabled = true)
     @Description("There are multiple entities in the Ballerina project")
     public void testGenerateMultipleEntities() {
         executeCommand("tool_test_generate_2", GENERATE);
         assertGeneratedSources("tool_test_generate_2");
     }
 
-    @Test(enabled = false)
+    @Test(enabled = true)
     @Description("There are no entities nor already generated client objects in the Ballerina project")
     public void testGenerateWithoutEntitiesWithoutClients() {
         executeCommand("tool_test_generate_3", GENERATE);
         assertGeneratedSources("tool_test_generate_3");
     }
 
-    @Test(enabled = false)
+    @Test(enabled = true)
     @Description("When the generate command is executed outside a Ballerina project")
     public void testGenerateOutsideBalProject() {
         executeCommand("tool_test_generate_4", GENERATE);
         assertGeneratedSources("tool_test_generate_4");
     }
 
-    @Test(enabled = false)
+    @Test(enabled = true)
     @Description("There is a generated client object and the corresponding entity is updated")
     public void testGenerateUpdateEntity() {
         executeCommand("tool_test_generate_5", GENERATE);
         assertGeneratedSources("tool_test_generate_5");
     }
 
-    @Test(enabled = false)
+    @Test(enabled = true)
     @Description("A persist entity with all the supported fields data types")
     public void testGenerateAllEntityFieldTypes() {
         executeCommand("tool_test_generate_6", GENERATE);
         assertGeneratedSources("tool_test_generate_6");
     }
 
-    @Test(enabled = false)
+    @Test(enabled = true)
     @Description("Use case where unsupported datatypes are used")
     public void testGenerateClientWithUnsupportedDataTypes() {
         assertGeneratedSourcesNegative("tool_test_generate_7", GENERATE, new String[]{});
     }
 
-    @Test(enabled = false)
+    @Test(enabled = true)
     @Description("There is only a single entity in the Ballerina project where key is a string")
     public void testGenerateSingleEntityWithStringKey() {
         executeCommand("tool_test_generate_8", GENERATE);
         assertGeneratedSources("tool_test_generate_8");
     }
 
-    @Test(enabled = false) //removed until support for multiple keys are provided
+    @Test(enabled = true) //removed until support for multiple keys are provided
     @Description("There is only a single entity in the Ballerina project with two keys")
     public void testGenerateSingleEntityWithMultipleKeysAndAutoInc() {
         executeCommand("tool_test_generate_9", GENERATE);
         assertGeneratedSources("tool_test_generate_9");
     }
 
-    @Test(enabled = false)
+    @Test(enabled = true)
     @Description("There is only a single entity in the Ballerina project and there are errors in the project")
     public void testGenerateSingleEntityWithErrors() {
         assertGeneratedSourcesNegative("tool_test_generate_11", GENERATE, new String[]{});
     }
 
-    @Test(enabled = false)
+    @Test(enabled = true)
     @Description("There is only a single entity in the schema with wrong import")
     public void testGenerateSingleEntityWithWrongImport() {
         assertGeneratedSourcesNegative("tool_test_generate_12", GENERATE, new String[]{});
     }
-<<<<<<< HEAD
-    @Test(enabled = false)
-=======
-
-    @Test(enabled = true)
->>>>>>> 09850e15
+
+    @Test(enabled = true)
     @Description("There are three entities with one to one associations between each other")
     public void testGenerateThreeEntitiesWith1To1Associations() {
         executeCommand("tool_test_generate_13", GENERATE);
         assertGeneratedSources("tool_test_generate_13");
     }
 
-    @Test(enabled = false)
+    @Test(enabled = true)
     @Description("There are three entities in two schema files")
     public void testGenerateThreeEntitiesWith1To1AssociationsWithChildEntityInSubModule() {
         assertGeneratedSourcesNegative("tool_test_generate_15", GENERATE, new String[]{});
     }
-<<<<<<< HEAD
-    @Test(enabled = false)
-=======
-
-    @Test(enabled = true)
->>>>>>> 09850e15
+
+    @Test(enabled = true)
     @Description("There are two entities with one to many associations between each other")
     public void testGenerateClientsWith1ToManyAssociations() {
         executeCommand("tool_test_generate_16", GENERATE);
         assertGeneratedSources("tool_test_generate_16");
     }
 
-    @Test(enabled = false)
+    @Test(enabled = true)
     @Description("There are three entities with one to many associations between each other")
     public void testGenerateThreeClientsWith1ToManyAssociations() {
         executeCommand("tool_test_generate_17", GENERATE);
         assertGeneratedSources("tool_test_generate_17");
     }
-<<<<<<< HEAD
-    @Test(enabled = false)
-=======
-
-    @Test(enabled = true)
->>>>>>> 09850e15
+
+    @Test(enabled = true)
     @Description("There are three entities with one to one associations between each other without nullable fields")
     public void testGenerateThreeEntitiesWith1To1AssociationsWithOutAnnotationValue() {
         assertGeneratedSourcesNegative("tool_test_generate_19", GENERATE, new String[]{});
     }
 
-    @Test(enabled = false)
+    @Test(enabled = true)
     @Description("There are two special entities with special characters in field names")
     public void testGenerateRelatedClientsWithSpecialCharactersInName() {
         executeCommand("tool_test_generate_22", GENERATE);
         assertGeneratedSources("tool_test_generate_22");
     }
-<<<<<<< HEAD
-    @Test(enabled = false)
-=======
-
-    @Test(enabled = true)
->>>>>>> 09850e15
+
+    @Test(enabled = true)
     @Description("Negative test case where init command was not run before generate command")
     public void testGenerateWithoutInit() {
         assertGeneratedSourcesNegative("tool_test_generate_23", GENERATE, new String[]{});
     }
 
-    @Test(enabled = false)
+    @Test(enabled = true)
     @Description("Test the generate command with entities containing byte[] fields")
     public void testGenerateWithByteArrays() {
         executeCommand("tool_test_generate_24", GENERATE);
         assertGeneratedSources("tool_test_generate_24");
     }
 
-    @Test(enabled = false)
+    @Test(enabled = true)
     @Description("There are two entities with one to many associations between each other without relation annotation")
     public void testGenerateOneToManyAssociationsWithoutRelationAnnotation() {
         executeCommand("tool_test_generate_25", GENERATE);
         assertGeneratedSources("tool_test_generate_25");
     }
 
-    @Test(enabled = false)
+    @Test(enabled = true)
     @Description("There are two entities with one to one associations between each other without relation annotation")
     public void testGenerateOneToOneAssociationsWithoutRelationAnnotation() {
         executeCommand("tool_test_generate_26", GENERATE);
         assertGeneratedSources("tool_test_generate_26");
     }
 
-    @Test(enabled = false)
+    @Test(enabled = true)
     @Description("There are three entities with one to one associations between each other with comments " +
             "in entity fields")
     public void testGenerateThreeEntitiesWith1To1AssociationsWithComments() {
@@ -203,7 +187,7 @@
         assertGeneratedSources("tool_test_generate_27");
     }
 
-    @Test(enabled = false)
+    @Test(enabled = true)
     @Description("There are three entities with one to many associations between each other with comments " +
             "in entity fields")
     public void testGenerateThreeEntitiesWith1ToManyAssociationsWithComments() {
@@ -211,91 +195,91 @@
         assertGeneratedSources("tool_test_generate_28");
     }
 
-    @Test(enabled = false)
+    @Test(enabled = true)
     @Description("There is a entity inside the project with comments inside entity")
     public void testGenerateWithComments() {
         executeCommand("tool_test_generate_29", GENERATE);
         assertGeneratedSources("tool_test_generate_29");
     }
 
-    @Test(enabled = false)
+    @Test(enabled = true)
     @Description("Test the generate command with out defining any schema files inside persist directory")
     public void testGenerateWithoutSchemaFile() {
         executeCommand("tool_test_generate_30", GENERATE);
         assertGeneratedSources("tool_test_generate_30");
     }
 
-    @Test(enabled = false)
+    @Test(enabled = true)
     @Description("Test the generate command with empty schema file inside persist directory")
     public void testGenerateWithEmptySchemaFile() {
         executeCommand("tool_test_generate_31", GENERATE);
         assertGeneratedSources("tool_test_generate_31");
     }
 
-    @Test(enabled = false)
+    @Test(enabled = true)
     @Description("Test the generate command without persist import in schema file")
     public void testGenerateWithoutPersistImport() {
         executeCommand("tool_test_generate_33", GENERATE);
         assertGeneratedSources("tool_test_generate_33");
     }
 
-    @Test(enabled = false)
+    @Test(enabled = true)
     @Description("Test the generate command with optional type in schema file")
     public void testGenerateWithOptionalType() {
         executeCommand("tool_test_generate_34", GENERATE);
         assertGeneratedSources("tool_test_generate_34");
     }
 
-    @Test(enabled = false)
+    @Test(enabled = true)
     @Description("Test the generate command in default Ballerina package")
     public void testGenerateInDefaultPackage() {
         executeCommand("tool_test_generate_35", GENERATE);
         assertGeneratedSources("tool_test_generate_35");
     }
 
-    @Test(enabled = false)
+    @Test(enabled = true)
     @Description("Test the generate command with escape character in entity fields, and names")
     public void testGenerateRelationsWithSingleQuote() {
         executeCommand("tool_test_generate_36", GENERATE);
         assertGeneratedSources("tool_test_generate_36");
     }
 
-    @Test(enabled = false)
+    @Test(enabled = true)
     @Description("Test the created sql script content for relations and byte[] type")
     public void testSqlGen() {
         executeCommand("tool_test_generate_37", GENERATE);
         assertGeneratedSources("tool_test_generate_37");
     }
 
-    @Test(enabled = false)
+    @Test(enabled = true)
     @Description("Test the created sql script content with out defining any schema files inside persist directory")
     public void testSqlGenWithoutSchemaFile() {
         executeCommand("tool_test_generate_38", GENERATE);
         assertGeneratedSources("tool_test_generate_38");
     }
 
-    @Test(enabled = false)
+    @Test(enabled = true)
     @Description("Test the created sql script with one to many relation entity")
     public void testSqlGenWithOneToManyRelationship() {
         executeCommand("tool_test_generate_39", GENERATE);
         assertGeneratedSources("tool_test_generate_39");
     }
 
-    @Test(enabled = false)
+    @Test(enabled = true)
     @Description("Test the created sql script with optional type fields")
     public void testSqlGenWithOptionalTypeFields() {
         executeCommand("tool_test_generate_40", GENERATE);
         assertGeneratedSources("tool_test_generate_40");
     }
 
-    @Test(enabled = false)
+    @Test(enabled = true)
     @Description("Test the created sql script with composite reference keys")
     public void testSqlGenWithCompositeReferenceKeys() {
         executeCommand("tool_test_generate_41", GENERATE);
         assertGeneratedSources("tool_test_generate_41");
     }
 
-    @Test(enabled = false)
+    @Test(enabled = true)
     public void testGenerateArgs() throws ClassNotFoundException, NoSuchMethodException, InvocationTargetException,
             InstantiationException, IllegalAccessException {
         Class<?> persistClass = Class.forName("io.ballerina.persist.cmd.Generate");
@@ -307,52 +291,52 @@
         assertGeneratedSources("tool_test_generate_42");
     }
 
-    @Test(enabled = false)
+    @Test(enabled = true)
     public void testInvalidDataStore() {
         executeCommand("tool_test_generate_42", GENERATE);
         assertGeneratedSources("tool_test_generate_42");
     }
 
-    @Test(enabled = false)
+    @Test(enabled = true)
     public void testInvalidModuleName() {
         executeCommand("tool_test_generate_43", GENERATE);
         assertGeneratedSources("tool_test_generate_43");
     }
 
-    @Test(enabled = false)
+    @Test(enabled = true)
     public void testInvalidModuleName1() {
         executeCommand("tool_test_generate_44", GENERATE);
         assertGeneratedSources("tool_test_generate_44");
     }
 
-    @Test(enabled = false)
+    @Test(enabled = true)
     public void testInvalidModuleName2() {
         executeCommand("tool_test_generate_45", GENERATE);
         assertGeneratedSources("tool_test_generate_45");
     }
 
-    @Test(enabled = false)
+    @Test(enabled = true)
     @Description("Test the generated types for multiple association between same entities")
     public void testGenerateMultipleAssociationBetweenSameEntities() {
         executeCommand("tool_test_generate_46", GENERATE);
         assertGeneratedSources("tool_test_generate_46");
     }
 
-    @Test(enabled = false)
+    @Test(enabled = true)
     @Description("There is a generated client object with in memory data source")
     public void testInMemoryEntity() {
         executeCommand("tool_test_generate_47_in_memory", GENERATE);
         assertGeneratedSources("tool_test_generate_47_in_memory");
     }
 
-    @Test(enabled = false)
+    @Test(enabled = true)
     @Description("There is a generated client object with in memory data source")
     public void testInMemoryWithAssociatedEntity() {
         executeCommand("tool_test_generate_48_in_memory", GENERATE);
         assertGeneratedSources("tool_test_generate_48_in_memory");
     }
 
-    @Test(enabled = false)
+    @Test(enabled = true)
     @Description("There is a generated client object with in memory data source")
     public void testInMemoryWithCompositeKeys() {
         executeCommand("tool_test_generate_49_in_memory", GENERATE);
