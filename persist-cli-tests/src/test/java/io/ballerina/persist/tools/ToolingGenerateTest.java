--- conflicted
+++ resolved
@@ -43,13 +43,8 @@
         assertGeneratedSources("tool_test_generate_2", GENERATE);
     }
 
-<<<<<<< HEAD
-    @Test()
-    @Description("There are no entities nor already generated clients in the Ballerina project")
-=======
     @Test(enabled = true)
     @Description("There are no entities nor already generated client objects in the Ballerina project")
->>>>>>> abc2d7d0
     public void testGenerateWithoutEntitiesWithoutClients() {
         assertGeneratedSources("tool_test_generate_3", GENERATE);
     }
@@ -60,13 +55,9 @@
         assertGeneratedSources("tool_test_generate_4", GENERATE);
     }
 
-<<<<<<< HEAD
-    @Test()
-    @Description("There is a generated client and the corresponding entity is updated")
-=======
     @Test(enabled = true)
     @Description("There is a generated client object and the corresponding entity is updated")
->>>>>>> abc2d7d0
+
     public void testGenerateUpdateEntity() {
         assertGeneratedSources("tool_test_generate_5", GENERATE);
     }
