/*
 *  Copyright (c) 2022, WSO2 Inc. (http://www.wso2.org) All Rights Reserved.
 *
 *  WSO2 Inc. licenses this file to you under the Apache License,
 *  Version 2.0 (the "License"); you may not use this file except
 *  in compliance with the License.
 *  You may obtain a copy of the License at
 *
 *  http://www.apache.org/licenses/LICENSE-2.0
 *
 *  Unless required by applicable law or agreed to in writing,
 *  software distributed under the License is distributed on an
 *  "AS IS" BASIS, WITHOUT WARRANTIES OR CONDITIONS OF ANY
 *  KIND, either express or implied.  See the License for the
 *  specific language governing permissions and limitations
 *  under the License.
 */

package io.ballerina.persist.tools;

import jdk.jfr.Description;
import org.testng.annotations.Test;

import static io.ballerina.persist.tools.utils.GeneratedSourcesTestUtils.Command.GENERATE;
import static io.ballerina.persist.tools.utils.GeneratedSourcesTestUtils.assertGeneratedSources;
import static io.ballerina.persist.tools.utils.GeneratedSourcesTestUtils.assertGeneratedSourcesNegative;

/**
 * persist tool generate command tests.
 */
public class ToolingGenerateTest {

    @Test()
    @Description("There is only a single entity in the Ballerina project")
    public void testGenerateSingleEntity() {

        assertGeneratedSources("tool_test_generate_1", GENERATE);
    }

    @Test()
    @Description("There are multiple entities in the Ballerina project")
    public void testGenerateMultipleEntities() {
        assertGeneratedSources("tool_test_generate_2", GENERATE);
    }

    @Test()
    @Description("There are no entities nor already generated client objects in the Ballerina project")
    public void testGenerateWithoutEntitiesWithoutClients() {
        assertGeneratedSources("tool_test_generate_3", GENERATE);
    }

    @Test()
    @Description("When the generate command is executed outside a Ballerina project")
    public void testGenerateOutsideBalProject() {
        assertGeneratedSources("tool_test_generate_4", GENERATE);
    }

    @Test()
    @Description("There is a generated client object and the corresponding entity is updated")
    public void testGenerateUpdateEntity() {
        assertGeneratedSources("tool_test_generate_5", GENERATE);
    }

    @Test()
    @Description("A persist entity with all the supported fields data types")
    public void testGenerateAllEntityFieldTypes() {
        assertGeneratedSources("tool_test_generate_6", GENERATE);
    }

    @Test()
    @Description("Use case where a entity is located inside a module")
    public void testGenerateClientWithEntityInModule() {
        assertGeneratedSources("tool_test_generate_7", GENERATE);
    }

    @Test()
    @Description("There is only a single entity in the Ballerina project where key is a string")
    public void testGenerateSingleEntityWithStringKey() {
        assertGeneratedSources("tool_test_generate_8", GENERATE);
    }

    @Test()
    @Description("There is only a single entity in the Ballerina project with two keys one autoincrement")
    public void testGenerateSingleEntityWithMultipleKeysAndAutoInc() {
        assertGeneratedSources("tool_test_generate_9", GENERATE);
    }

    @Test()
    @Description("There is only a single entity in the Ballerina project with two keys without autoincrement")
    public void testGenerateSingleEntityWithMultipleKeys() {
        assertGeneratedSources("tool_test_generate_10", GENERATE);
    }

    @Test()
    @Description("There is only a single entity in the Ballerina project and there are errors in the project")
    public void testGenerateSingleEntityWithErrors() {
        assertGeneratedSourcesNegative("tool_test_generate_11", GENERATE, "modules");
    }

    @Test()
    @Description("There is only a single entity in the Ballerina project and there are errors in Entity annotation")
    public void testGenerateSingleEntityWithAnnotationErrors() {
        assertGeneratedSourcesNegative("tool_test_generate_12", GENERATE, "modules");
    }
    @Test()
    @Description("There are three entities with one to one associations between each other")
    public void testGenerateThreeEntitiesWith1To1Associations() {
        assertGeneratedSources("tool_test_generate_13", GENERATE);
    }

    @Test()
    @Description("There are three entities with one to one associations between each other with one parent entity " +
            "in sub module")
    public void testGenerateThreeEntitiesWith1To1AssociationsWithEntityInSubModule() {
        assertGeneratedSources("tool_test_generate_14", GENERATE);
    }

    @Test()
    @Description("There are three entities with one to one associations between each other with one child entity " +
            "in sub module")
    public void testGenerateThreeEntitiesWith1To1AssociationsWithChildEntityInSubModule() {
        assertGeneratedSources("tool_test_generate_15", GENERATE);
    }
    @Test()
    @Description("There are two entities with one to many associations between each other")
    public void testGenerateClientsWith1ToManyAssociations() {
        assertGeneratedSources("tool_test_generate_16", GENERATE);
    }

    @Test()
    @Description("There are three entities with one to many associations between each other")
    public void testGenerateThreeClientsWith1ToManyAssociations() {
        assertGeneratedSources("tool_test_generate_17", GENERATE);
    }
<<<<<<< HEAD

    @Test()
    @Description("There are two entities and time modeule is imported through a relation")
    public void testGenerateClientsWithAdditionsImportsTroughRelations() {
        assertGeneratedSources("tool_test_generate_21", GENERATE);
    }
=======
    @Test()
    @Description("There are two entities with one to one associations between each " +
            "other with no annotation values in any Relation")
    public void testGenerateThreeEntitiesWith1To1AssociationsWithNoAnnotationValue() {
        assertGeneratedSources("tool_test_generate_18", GENERATE);
    }
    @Test()
    @Description("There are three entities with one to one associations between each other with only " +
            "one annotation values in any Relation")
    public void testGenerateThreeEntitiesWith1To1AssociationsWithOneAnnotationValue() {
        assertGeneratedSources("tool_test_generate_19", GENERATE);
    }
    @Test()
    @Description("There are two entities with one to many associations between each other with zero to " +
            "one annotations")
    public void testGenerateThreeEntitiesWith1ToManyAssociationsWithOneToNoAnnotationValue() {
        assertGeneratedSources("tool_test_generate_20", GENERATE);
    }

>>>>>>> d941857f
}<|MERGE_RESOLUTION|>--- conflicted
+++ resolved
@@ -132,14 +132,6 @@
     public void testGenerateThreeClientsWith1ToManyAssociations() {
         assertGeneratedSources("tool_test_generate_17", GENERATE);
     }
-<<<<<<< HEAD
-
-    @Test()
-    @Description("There are two entities and time modeule is imported through a relation")
-    public void testGenerateClientsWithAdditionsImportsTroughRelations() {
-        assertGeneratedSources("tool_test_generate_21", GENERATE);
-    }
-=======
     @Test()
     @Description("There are two entities with one to one associations between each " +
             "other with no annotation values in any Relation")
@@ -158,6 +150,11 @@
     public void testGenerateThreeEntitiesWith1ToManyAssociationsWithOneToNoAnnotationValue() {
         assertGeneratedSources("tool_test_generate_20", GENERATE);
     }
+    
+    @Test()
+    @Description("There are two entities and time modeule is imported through a relation")
+    public void testGenerateClientsWithAdditionsImportsTroughRelations() {
+        assertGeneratedSources("tool_test_generate_21", GENERATE);
+    }
 
->>>>>>> d941857f
 }