--- conflicted
+++ resolved
@@ -125,22 +125,21 @@
         assertCreateDatabaseTables("tool_test_db_push_5", tables);
     }
 
-<<<<<<< HEAD
+    @Test()
+    @Description("When the db push command is executed without the persist dir")
+    public void testDbPushWithoutPersistDir() {
+        assertGeneratedSourcesNegative("tool_test_db_push_6", DB_PUSH, null);
+    }
+
     @Test(dependsOnMethods = { "testDbPushEntityUpdated" })
     @Description("Test the created sql script content when entities are in the main and sub-modules")
     public void testDbPushWithSubModule() {
-        assertGeneratedSources("tool_test_db_push_6", DB_PUSH);
+        assertGeneratedSources("tool_test_db_push_7", DB_PUSH);
     }
 
     @Test(dependsOnMethods = { "testDbPushWithSubModule" })
     @Description("Test the created sql script content when relation annotation hasn't properties")
     public void testDbPush() {
-        assertGeneratedSources("tool_test_db_push_7", DB_PUSH);
-=======
-    @Test()
-    @Description("When the db push command is executed without the persist dir")
-    public void testDbPushWithoutPersistDir() {
-        assertGeneratedSourcesNegative("tool_test_db_push_6", DB_PUSH, null);
->>>>>>> 1ada49bd
+        assertGeneratedSources("tool_test_db_push_8", DB_PUSH);
     }
 }