--- conflicted
+++ resolved
@@ -131,14 +131,9 @@
     public void testDbPushWithWrongCredentials() {
         assertGeneratedSourcesNegative("tool_test_db_push_7", DB_PUSH, null);
     }
-<<<<<<< HEAD
 
     @Test(enabled = true)
     @Description("Test the created sql script content when relation annotation hasn't properties")
-=======
-    @Test()
-    @Description("Test the created sql script content when relation annotation hasn't properties.")
->>>>>>> 1568da88
     public void testDbPush() {
         assertGeneratedSources("tool_test_db_push_8", DB_PUSH);
     }
@@ -147,7 +142,6 @@
     @Description("Test the created sql script content when entities are in the main and sub-modules")
     public void testDbPushWithSubModule() {
         assertGeneratedSources("tool_test_db_push_9", DB_PUSH);
-//        generateSourceCode(Paths.get(GENERATED_SOURCES_DIRECTORY, "tool_test_db_push_9"), DB_PUSH);
     }
 
     @Test(enabled = true)
