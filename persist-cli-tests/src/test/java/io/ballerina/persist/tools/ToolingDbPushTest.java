/*
 *  Copyright (c) 2022, WSO2 Inc. (http://www.wso2.org) All Rights Reserved.
 *
 *  WSO2 Inc. licenses this file to you under the Apache License,
 *  Version 2.0 (the "License"); you may not use this file except
 *  in compliance with the License.
 *  You may obtain a copy of the License at
 *
 *  http://www.apache.org/licenses/LICENSE-2.0
 *
 *  Unless required by applicable law or agreed to in writing,
 *  software distributed under the License is distributed on an
 *  "AS IS" BASIS, WITHOUT WARRANTIES OR CONDITIONS OF ANY
 *  KIND, either express or implied.  See the License for the
 *  specific language governing permissions and limitations
 *  under the License.
 */

package io.ballerina.persist.tools;

import io.ballerina.persist.BalException;
import io.ballerina.persist.tools.utils.PersistTable;
import io.ballerina.persist.tools.utils.PersistTableColumn;
import jdk.jfr.Description;
import org.testng.annotations.Test;

import java.util.ArrayList;

import static io.ballerina.persist.tools.utils.DatabaseTestUtils.assertCreateDatabaseTables;
import static io.ballerina.persist.tools.utils.DatabaseTestUtils.assertCreatedDatabaseNegative;
import static io.ballerina.persist.tools.utils.GeneratedSourcesTestUtils.Command.DB_PUSH;
import static io.ballerina.persist.tools.utils.GeneratedSourcesTestUtils.assertGeneratedSources;
import static io.ballerina.persist.tools.utils.GeneratedSourcesTestUtils.assertGeneratedSourcesNegative;

/**
 * persist tool db push command tests.
 */
public class ToolingDbPushTest {

    private static final String sqlInt = "INT";
    private static final String sqlVarchar = "VARCHAR";
    private static final String yes = "YES";
    private static final String no = "NO";
    private static final String sqlDateTime = "DATETIME";

    @Test(enabled = true)
    @Description("Database is not available and it is created while running the db push command")
    public void testDbPushWithoutDatabase() throws BalException {
        ArrayList<PersistTable> tables = new ArrayList<>();
        tables.add(
                new PersistTable("MedicalNeed", "needId")
                        .addColumn(new PersistTableColumn("needId", sqlInt, no, no))
                        .addColumn(new PersistTableColumn("itemId", sqlInt, no, no))
                        .addColumn(new PersistTableColumn("beneficiaryId", sqlInt, no, no))
                        .addColumn(new PersistTableColumn("period", sqlDateTime, no, no))
                        .addColumn(new PersistTableColumn("urgency", sqlVarchar, no, no))
                        .addColumn(new PersistTableColumn("quantity", sqlInt, no, no))
        );
        tables.add(
                new PersistTable("MedicalItem", "itemId")
                        .addColumn(new PersistTableColumn("itemId", sqlInt, no, no))
                        .addColumn(new PersistTableColumn("name", sqlVarchar, no, no))
                        .addColumn(new PersistTableColumn("type", sqlVarchar, no, no))
                        .addColumn(new PersistTableColumn("unit", sqlVarchar, no, no))
        );
        assertGeneratedSources("tool_test_db_push_1", DB_PUSH);
        assertCreateDatabaseTables("tool_test_db_push_1", "entities", tables);
    }

    @Test(enabled = true)
    @Description("When the db push command is executed outside a Ballerina project")
    public void testDbPushOutsideBallerinaProject() {
        assertGeneratedSourcesNegative("tool_test_db_push_2", DB_PUSH, null);
    }

    @Test(enabled = true, dependsOnMethods = { "testDbPushWithoutDatabase" })
    @Description("Database already exists. An entity is removed. The database tables should not be affected.")
    public void testDbPushEntityRemoved() throws BalException {
        ArrayList<PersistTable> tables = new ArrayList<>();
        tables.add(
                new PersistTable("MedicalNeed", "needId")
                        .addColumn(new PersistTableColumn("needId", sqlInt, no, no))
                        .addColumn(new PersistTableColumn("itemId", sqlInt, no, no))
                        .addColumn(new PersistTableColumn("beneficiaryId", sqlInt, no, no))
                        .addColumn(new PersistTableColumn("period", sqlDateTime, no, no))
                        .addColumn(new PersistTableColumn("urgency", sqlVarchar, no, no))
                        .addColumn(new PersistTableColumn("quantity", sqlInt, no, no))
        );
        tables.add(
                new PersistTable("MedicalItem", "itemId")
                        .addColumn(new PersistTableColumn("itemId", sqlInt, no, no))
                        .addColumn(new PersistTableColumn("name", sqlVarchar, no, no))
                        .addColumn(new PersistTableColumn("type", sqlVarchar, no, no))
                        .addColumn(new PersistTableColumn("unit", sqlVarchar, no, no))
        );
        assertGeneratedSources("tool_test_db_push_3", DB_PUSH);
        assertCreateDatabaseTables("tool_test_db_push_3", "entities", tables);
    }

    @Test(enabled = true)
    @Description("When the db push command is executed with empty schema file")
    public void testDbPushEmptySchemaFile() {
        assertGeneratedSources("tool_test_db_push_4", DB_PUSH);
    }

    @Test(enabled = true, dependsOnMethods = { "testDbPushEntityRemoved" })
    @Description("Database already exists. An entity is updated. The respective table should be updated.")
    public void testDbPushEntityUpdated() throws BalException {
        ArrayList<PersistTable> tables = new ArrayList<>();
        tables.add(
                new PersistTable("MedicalNeed", "fooNeedId")
                        .addColumn(new PersistTableColumn("fooNeedId", sqlInt, no, no))
                        .addColumn(new PersistTableColumn("fooItemId", sqlInt, no, no))
                        .addColumn(new PersistTableColumn("fooBeneficiaryId", sqlInt, no, no))
                        .addColumn(new PersistTableColumn("period", sqlDateTime, no, no))
                        .addColumn(new PersistTableColumn("urgency", sqlInt, no, no))
                        .addColumn(new PersistTableColumn("foo", sqlInt, no, no))
        );
        tables.add(
                new PersistTable("MedicalItem", "itemId")
                        .addColumn(new PersistTableColumn("itemId", sqlInt, no, no))
                        .addColumn(new PersistTableColumn("name", sqlVarchar, no, no))
                        .addColumn(new PersistTableColumn("type", sqlVarchar, no, no))
                        .addColumn(new PersistTableColumn("unit", sqlVarchar, no, no))
        );
        assertGeneratedSources("tool_test_db_push_5", DB_PUSH);
        assertCreateDatabaseTables("tool_test_db_push_5", "entities", tables);
    }

    @Test(enabled = true)
    @Description("When the db push command is executed without the persist dir")
    public void testDbPushWithoutPersistDir() {
        assertGeneratedSourcesNegative("tool_test_db_push_6", DB_PUSH, null);
    }

    @Test(enabled = true, dependsOnMethods = { "testDbPushEntityUpdated" })
    @Description("When the db push command is executed with faulty credentials")
    public void testDbPushWithWrongCredentials() {
        assertGeneratedSourcesNegative("tool_test_db_push_7", DB_PUSH, null);
    }

    @Test(enabled = true)
    @Description("Test the created sql script content when relation annotation hasn't properties")
    public void testDbPush() {
        assertGeneratedSources("tool_test_db_push_8", DB_PUSH);
    }

    @Test(enabled = true)
    @Description("Test the created sql script content with out defining any schema files inside persist directory")
    public void testDbPushWithoutSchemaFile() {
        assertGeneratedSources("tool_test_db_push_9", DB_PUSH);
    }

    @Test(enabled = true)
    @Description("Test DB push without specifying DB driver in database_configurations")
    public void testDbPushWithoutDriverImport() {
        assertGeneratedSources("tool_test_db_push_10", DB_PUSH);
    }

    @Test(enabled = true)
    @Description("When the db push command is executed with faulty database name containing illegal characters.")
    public void testDbPushWithIllegalCredentials() {
        assertGeneratedSourcesNegative("tool_test_db_push_11", DB_PUSH, null);
    }

    @Test(enabled = true)
    @Description("When the db push command is executed with faulty database name containing illegal characters.")
    public void testDbPushWithIllegalCredentials2() {
        assertGeneratedSourcesNegative("tool_test_db_push_12", DB_PUSH, null);
    }

    @Test(enabled = true)
    @Description("When the db push command is executed with faulty database name containing illegal characters.")
    public void testDbPushWithIllegalCredentials3() {
        assertGeneratedSourcesNegative("tool_test_db_push_13", DB_PUSH, null);
    }

    @Test(enabled = true)
    @Description("When the db push command is executed with empty database name.")
    public void testDbPushWithEmptyCredentials() {
        assertGeneratedSourcesNegative("tool_test_db_push_14", DB_PUSH, null);
    }

    @Test(enabled = true)
    @Description("When the db push command is executed with faulty clients.")
    public void testDbPushWithInvalidSchemaFile() throws BalException {
        assertGeneratedSourcesNegative("tool_test_db_push_15", DB_PUSH, null);
        assertCreatedDatabaseNegative("tool_test_db_push_15", "entities");
    }

    @Test(enabled = true)
    @Description("Test the created sql script with one to many relation entity")
    public void testDbPushWithOneToManyRelationship() {
        assertGeneratedSources("tool_test_db_push_16", DB_PUSH);
    }

    @Test(enabled = true)
    @Description("When the db push command is executed with invalid config key in Ballerina.toml.")
    public void testDbPushWithInvalidConfigKey() {
        assertGeneratedSourcesNegative("tool_test_db_push_17", DB_PUSH, null);
    }

    @Test(enabled = true)
    @Description("When the db push command is executed with faulty database name containing illegal characters.")
    public void testDbPushWithExceedMaxDBNameLength() {
        assertGeneratedSourcesNegative("tool_test_db_push_18", DB_PUSH, null);
    }

    @Test(enabled = true)
    @Description("When the db push command is executed with incorrect DB Config key without provider.")
    public void testDbPushConfigWithoutProvider() {
        assertGeneratedSourcesNegative("tool_test_db_push_19", DB_PUSH, null);
    }

    @Test(enabled = true)
    @Description("When the db push command is executed with incorrect DB Config.")
    public void testDbPushWithIncorrectDBConfigKey() {
        assertGeneratedSourcesNegative("tool_test_db_push_20", DB_PUSH, null);
    }

    @Test(enabled = true)
    @Description("Test the created sql script with optional type fields")
    public void testDbPushWithOptionalTypeFields() {
        assertGeneratedSources("tool_test_db_push_21", DB_PUSH);
    }

    @Test(enabled = true)
    @Description("Test the created sql script with composite reference keys")
    public void testDbPushWithCompositeReferenceKeys() {
        assertGeneratedSources("tool_test_db_push_22", DB_PUSH);
    }

    @Test(enabled = true)
<<<<<<< HEAD
    @Description("When the db push command is executed without init.")
    public void testDbPushWithoutInit() {
        assertGeneratedSourcesNegative("tool_test_db_push_24", DB_PUSH, null);
=======
    @Description("Test the created sql script without DB config in Ballerina.toml")
    public void testDbPushWithoutDBConfig() {
        assertGeneratedSources("tool_test_db_push_23", DB_PUSH);
>>>>>>> 0981c113
    }
}<|MERGE_RESOLUTION|>--- conflicted
+++ resolved
@@ -231,14 +231,15 @@
     }
 
     @Test(enabled = true)
-<<<<<<< HEAD
+    @Description("Test the created sql script without DB config in Ballerina.toml")
+    public void testDbPushWithoutDBConfig() {
+        assertGeneratedSources("tool_test_db_push_23", DB_PUSH);
+
+    }
+    
+    @Test(enabled = true)
     @Description("When the db push command is executed without init.")
     public void testDbPushWithoutInit() {
         assertGeneratedSourcesNegative("tool_test_db_push_24", DB_PUSH, null);
-=======
-    @Description("Test the created sql script without DB config in Ballerina.toml")
-    public void testDbPushWithoutDBConfig() {
-        assertGeneratedSources("tool_test_db_push_23", DB_PUSH);
->>>>>>> 0981c113
     }
 }