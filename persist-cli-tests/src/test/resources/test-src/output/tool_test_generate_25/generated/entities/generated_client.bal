// AUTO-GENERATED FILE. DO NOT MODIFY.

// This file is an auto-generated file by Ballerina persistence layer for entities.
// It should not be modified by hand.

import ballerina/persist;
import ballerina/sql;
import ballerina/time;
import ballerinax/mysql;

const VEHICLE = "Vehicle";
const COMPANY = "Company";
const EMPLOYEE = "Employee";

public client class EntitiesClient {

    private final mysql:Client dbClient;

    private final map<persist:SQLClient> persistClients;

    private final record {|persist:Metadata...;|} metadata = {
        "vehicle": {
            entityName: "Vehicle",
            tableName: `Vehicle`,
            model: {columnName: "model", 'type: int},
            name: {columnName: "name", 'type: string},
            employeeId: {columnName: "employeeId", 'type: int},
            keyFields: ["model"]
        },
        "company": {
            entityName: "Company",
            tableName: `Company`,
            id: {columnName: "id", 'type: int},
            name: {columnName: "name", 'type: string},
            keyFields: ["id"]
        },
        "employee": {
            entityName: "Employee",
            tableName: `Employee`,
            id: {columnName: "id", 'type: int},
            name: {columnName: "name", 'type: string},
            companyId: {columnName: "companyId", 'type: int},
            keyFields: ["id"]
        }
    };

    public function init() returns persist:Error? {
        self.dbClient = check new (host = host, user = user, password = password, database = database, port = port);
<<<<<<< HEAD
        self.persistClients = {vehicle: check new (self.dbClient, self.metadata.get("vehicle").entityName, self.metadata.get("vehicle").tableName, self.metadata.get("vehicle").keyFields, self.metadata.get("vehicle").fieldMetadata), company: check new (self.dbClient, self.metadata.get("company").entityName, self.metadata.get("company").tableName, self.metadata.get("company").keyFields, self.metadata.get("company").fieldMetadata), employee: check new (self.dbClient, self.metadata.get("employee").entityName, self.metadata.get("employee").tableName, self.metadata.get("employee").keyFields, self.metadata.get("employee").fieldMetadata)};
=======
        self.persistClients = {
            vehicle: check new (self.dbClient, self.metadata.get(VEHICLE),
            company: check new (self.dbClient, self.metadata.get(COMPANY),
            employee: check new (self.dbClient, self.metadata.get(EMPLOYEE)        };
>>>>>>> faf3ec6b
    }

    isolated resource function get vehicle() returns stream<Vehicle, persist:Error?> {
        stream<record {}, sql:Error?>|persist:Error result = self.persistClients.get(VEHICLE).runReadQuery(Vehicle);
        if result is persist:Error {
            return new stream<Vehicle, persist:Error?>(new VehicleStream((), result));
        } else {
            return new stream<Vehicle, persist:Error?>(new VehicleStream(result));
        }
    }
    isolated resource function get vehicle/[int model]() returns Vehicle|persist:Error {
        return (check self.persistClients.get(VEHICLE).runReadByKeyQuery(Vehicle, model)).cloneWithType(Vehicle);
    }
    isolated resource function post vehicle(VehicleInsert[] data) returns int[]|persist:Error {
        _ = check self.persistClients.get("VEHICLE").runBatchInsertQuery(data);
        return from VehicleInsert inserted in data
            select inserted.model;
    }
    isolated resource function put vehicle/[int model](VehicleUpdate value) returns Vehicle|persist:Error {
        _ = check self.persistClients.get("VEHICLE").runUpdateQuery({"model": model}, value);
        return self->/vehicle/[model].get();
    }
    isolated resource function delete vehicle/[int model]() returns Vehicle|persist:Error {
        Vehicle 'object = check self->/vehicle/[model].get();
        _ = check self.persistClients.get("VEHICLE").runDeleteQuery({"model": model});
        return 'object;
    }

    isolated resource function get company() returns stream<Company, persist:Error?> {
        stream<record {}, sql:Error?>|persist:Error result = self.persistClients.get(COMPANY).runReadQuery(Company);
        if result is persist:Error {
            return new stream<Company, persist:Error?>(new CompanyStream((), result));
        } else {
            return new stream<Company, persist:Error?>(new CompanyStream(result));
        }
    }
    isolated resource function get company/[int id]() returns Company|persist:Error {
        return (check self.persistClients.get(COMPANY).runReadByKeyQuery(Company, id)).cloneWithType(Company);
    }
    isolated resource function post company(CompanyInsert[] data) returns int[]|persist:Error {
        _ = check self.persistClients.get("COMPANY").runBatchInsertQuery(data);
        return from CompanyInsert inserted in data
            select inserted.id;
    }
    isolated resource function put company/[int id](CompanyUpdate value) returns Company|persist:Error {
        _ = check self.persistClients.get("COMPANY").runUpdateQuery({"id": id}, value);
        return self->/company/[id].get();
    }
    isolated resource function delete company/[int id]() returns Company|persist:Error {
        Company 'object = check self->/company/[id].get();
        _ = check self.persistClients.get("COMPANY").runDeleteQuery({"id": id});
        return 'object;
    }

    isolated resource function get employee() returns stream<Employee, persist:Error?> {
        stream<record {}, sql:Error?>|persist:Error result = self.persistClients.get(EMPLOYEE).runReadQuery(Employee);
        if result is persist:Error {
            return new stream<Employee, persist:Error?>(new EmployeeStream((), result));
        } else {
            return new stream<Employee, persist:Error?>(new EmployeeStream(result));
        }
    }
    isolated resource function get employee/[int id]() returns Employee|persist:Error {
        return (check self.persistClients.get(EMPLOYEE).runReadByKeyQuery(Employee, id)).cloneWithType(Employee);
    }
    isolated resource function post employee(EmployeeInsert[] data) returns int[]|persist:Error {
        _ = check self.persistClients.get("EMPLOYEE").runBatchInsertQuery(data);
        return from EmployeeInsert inserted in data
            select inserted.id;
    }
    isolated resource function put employee/[int id](EmployeeUpdate value) returns Employee|persist:Error {
        _ = check self.persistClients.get("EMPLOYEE").runUpdateQuery({"id": id}, value);
        return self->/employee/[id].get();
    }
    isolated resource function delete employee/[int id]() returns Employee|persist:Error {
        Employee 'object = check self->/employee/[id].get();
        _ = check self.persistClients.get("EMPLOYEE").runDeleteQuery({"id": id});
        return 'object;
    }

    public function close() returns persist:Error? {
<<<<<<< HEAD
        sql:Error? e = self.dbClient.close();
        if e is sql:Error {
            return <persist:Error>error(e.message());
        }
=======
        _ = check self.dbClient.close();
>>>>>>> faf3ec6b
    }
}

public class VehicleStream {

    private stream<anydata, sql:Error?>? anydataStream;
    private persist:Error? err;

    public isolated function init(stream<anydata, sql:Error?>? anydataStream, persist:Error? err = ()) {
        self.anydataStream = anydataStream;
        self.err = err;
    }

    public isolated function next() returns record {|Vehicle value;|}|persist:Error? {
        if self.err is persist:Error {
            return <persist:Error>self.err;
        } else if self.anydataStream is stream<anydata, sql:Error?> {
            var anydataStream = <stream<anydata, sql:Error?>>self.anydataStream;
            var streamValue = anydataStream.next();
            if streamValue is () {
                return streamValue;
            } else if (streamValue is sql:Error) {
                return <persist:Error>error(streamValue.message());
            } else {
                record {|Vehicle value;|} nextRecord = {value: check streamValue.value.cloneWithType(Vehicle)};
                return nextRecord;
            }
        } else {
            return ();
        }
    }

    public isolated function close() returns persist:Error? {
        check closeEntityStream(self.anydataStream);
    }
}

public class CompanyStream {

    private stream<anydata, sql:Error?>? anydataStream;
    private persist:Error? err;

    public isolated function init(stream<anydata, sql:Error?>? anydataStream, persist:Error? err = ()) {
        self.anydataStream = anydataStream;
        self.err = err;
    }

    public isolated function next() returns record {|Company value;|}|persist:Error? {
        if self.err is persist:Error {
            return <persist:Error>self.err;
        } else if self.anydataStream is stream<anydata, sql:Error?> {
            var anydataStream = <stream<anydata, sql:Error?>>self.anydataStream;
            var streamValue = anydataStream.next();
            if streamValue is () {
                return streamValue;
            } else if (streamValue is sql:Error) {
                return <persist:Error>error(streamValue.message());
            } else {
                record {|Company value;|} nextRecord = {value: check streamValue.value.cloneWithType(Company)};
                return nextRecord;
            }
        } else {
            return ();
        }
    }

    public isolated function close() returns persist:Error? {
        check closeEntityStream(self.anydataStream);
    }
}

public class EmployeeStream {

    private stream<anydata, sql:Error?>? anydataStream;
    private persist:Error? err;

    public isolated function init(stream<anydata, sql:Error?>? anydataStream, persist:Error? err = ()) {
        self.anydataStream = anydataStream;
        self.err = err;
    }

    public isolated function next() returns record {|Employee value;|}|persist:Error? {
        if self.err is persist:Error {
            return <persist:Error>self.err;
        } else if self.anydataStream is stream<anydata, sql:Error?> {
            var anydataStream = <stream<anydata, sql:Error?>>self.anydataStream;
            var streamValue = anydataStream.next();
            if streamValue is () {
                return streamValue;
            } else if (streamValue is sql:Error) {
                return <persist:Error>error(streamValue.message());
            } else {
                record {|Employee value;|} nextRecord = {value: check streamValue.value.cloneWithType(Employee)};
                return nextRecord;
            }
        } else {
            return ();
        }
    }

    public isolated function close() returns persist:Error? {
        check closeEntityStream(self.anydataStream);
    }
}
<|MERGE_RESOLUTION|>--- conflicted
+++ resolved
@@ -46,14 +46,10 @@
 
     public function init() returns persist:Error? {
         self.dbClient = check new (host = host, user = user, password = password, database = database, port = port);
-<<<<<<< HEAD
-        self.persistClients = {vehicle: check new (self.dbClient, self.metadata.get("vehicle").entityName, self.metadata.get("vehicle").tableName, self.metadata.get("vehicle").keyFields, self.metadata.get("vehicle").fieldMetadata), company: check new (self.dbClient, self.metadata.get("company").entityName, self.metadata.get("company").tableName, self.metadata.get("company").keyFields, self.metadata.get("company").fieldMetadata), employee: check new (self.dbClient, self.metadata.get("employee").entityName, self.metadata.get("employee").tableName, self.metadata.get("employee").keyFields, self.metadata.get("employee").fieldMetadata)};
-=======
         self.persistClients = {
             vehicle: check new (self.dbClient, self.metadata.get(VEHICLE),
             company: check new (self.dbClient, self.metadata.get(COMPANY),
             employee: check new (self.dbClient, self.metadata.get(EMPLOYEE)        };
->>>>>>> faf3ec6b
     }
 
     isolated resource function get vehicle() returns stream<Vehicle, persist:Error?> {
@@ -68,17 +64,17 @@
         return (check self.persistClients.get(VEHICLE).runReadByKeyQuery(Vehicle, model)).cloneWithType(Vehicle);
     }
     isolated resource function post vehicle(VehicleInsert[] data) returns int[]|persist:Error {
-        _ = check self.persistClients.get("VEHICLE").runBatchInsertQuery(data);
+        _ = check self.persistClients.get(VEHICLE).runBatchInsertQuery(data);
         return from VehicleInsert inserted in data
             select inserted.model;
     }
     isolated resource function put vehicle/[int model](VehicleUpdate value) returns Vehicle|persist:Error {
-        _ = check self.persistClients.get("VEHICLE").runUpdateQuery({"model": model}, value);
+        _ = check self.persistClients.get(VEHICLE).runUpdateQuery({"model": model}, value);
         return self->/vehicle/[model].get();
     }
     isolated resource function delete vehicle/[int model]() returns Vehicle|persist:Error {
         Vehicle 'object = check self->/vehicle/[model].get();
-        _ = check self.persistClients.get("VEHICLE").runDeleteQuery({"model": model});
+        _ = check self.persistClients.get(VEHICLE).runDeleteQuery({"model": model});
         return 'object;
     }
 
@@ -94,17 +90,17 @@
         return (check self.persistClients.get(COMPANY).runReadByKeyQuery(Company, id)).cloneWithType(Company);
     }
     isolated resource function post company(CompanyInsert[] data) returns int[]|persist:Error {
-        _ = check self.persistClients.get("COMPANY").runBatchInsertQuery(data);
+        _ = check self.persistClients.get(COMPANY).runBatchInsertQuery(data);
         return from CompanyInsert inserted in data
             select inserted.id;
     }
     isolated resource function put company/[int id](CompanyUpdate value) returns Company|persist:Error {
-        _ = check self.persistClients.get("COMPANY").runUpdateQuery({"id": id}, value);
+        _ = check self.persistClients.get(COMPANY).runUpdateQuery({"id": id}, value);
         return self->/company/[id].get();
     }
     isolated resource function delete company/[int id]() returns Company|persist:Error {
         Company 'object = check self->/company/[id].get();
-        _ = check self.persistClients.get("COMPANY").runDeleteQuery({"id": id});
+        _ = check self.persistClients.get(COMPANY).runDeleteQuery({"id": id});
         return 'object;
     }
 
@@ -120,29 +116,22 @@
         return (check self.persistClients.get(EMPLOYEE).runReadByKeyQuery(Employee, id)).cloneWithType(Employee);
     }
     isolated resource function post employee(EmployeeInsert[] data) returns int[]|persist:Error {
-        _ = check self.persistClients.get("EMPLOYEE").runBatchInsertQuery(data);
+        _ = check self.persistClients.get(EMPLOYEE).runBatchInsertQuery(data);
         return from EmployeeInsert inserted in data
             select inserted.id;
     }
     isolated resource function put employee/[int id](EmployeeUpdate value) returns Employee|persist:Error {
-        _ = check self.persistClients.get("EMPLOYEE").runUpdateQuery({"id": id}, value);
+        _ = check self.persistClients.get(EMPLOYEE).runUpdateQuery({"id": id}, value);
         return self->/employee/[id].get();
     }
     isolated resource function delete employee/[int id]() returns Employee|persist:Error {
         Employee 'object = check self->/employee/[id].get();
-        _ = check self.persistClients.get("EMPLOYEE").runDeleteQuery({"id": id});
+        _ = check self.persistClients.get(EMPLOYEE).runDeleteQuery({"id": id});
         return 'object;
     }
 
     public function close() returns persist:Error? {
-<<<<<<< HEAD
-        sql:Error? e = self.dbClient.close();
-        if e is sql:Error {
-            return <persist:Error>error(e.message());
-        }
-=======
         _ = check self.dbClient.close();
->>>>>>> faf3ec6b
     }
 }
 
