[package]
org = "foo"
name = "persist_init_7"
version = "0.1.0"
distribution = "2201.3.0"

[build-options]
observabilityIncluded = true

[persist]
datastore = "mysql"
module = "persist_init_7"

[[platform.java11.dependency]]
groupId = "io.ballerina.stdlib"
artifactId = "persist-native"
<<<<<<< HEAD
version = "0.2.1-SNAPSHOT"
=======
version = "0.2.2"
>>>>>>> c55135c5
<|MERGE_RESOLUTION|>--- conflicted
+++ resolved
@@ -14,8 +14,4 @@
 [[platform.java11.dependency]]
 groupId = "io.ballerina.stdlib"
 artifactId = "persist-native"
-<<<<<<< HEAD
-version = "0.2.1-SNAPSHOT"
-=======
-version = "0.2.2"
->>>>>>> c55135c5
+version = "0.2.2"