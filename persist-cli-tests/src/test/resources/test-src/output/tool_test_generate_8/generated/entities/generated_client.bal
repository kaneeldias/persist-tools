// AUTO-GENERATED FILE. DO NOT MODIFY.

// This file is an auto-generated file by Ballerina persistence layer for entities.
// It should not be modified by hand.

import ballerina/persist;
import ballerina/sql;
import ballerinax/mysql;

const MEDICALNEED = "MedicalNeed";

public client class EntitiesClient {

    private final mysql:Client dbClient;

    private final map<persist:SQLClient> persistClients;

    private final record {|persist:Metadata...;|} metadata = {
        "medicalneed": {
            entityName: "MedicalNeed",
            tableName: `MedicalNeed`,
            needId: {columnName: "needId", 'type: string},
            itemId: {columnName: "itemId", 'type: int},
            beneficiaryId: {columnName: "beneficiaryId", 'type: int},
            period: {columnName: "period", 'type: time:Civil},
            urgency: {columnName: "urgency", 'type: string},
            quantity: {columnName: "quantity", 'type: int},
            keyFields: ["needId"]
        }
    };

    public function init() returns persist:Error? {
        self.dbClient = check new (host = host, user = user, password = password, database = database, port = port);
<<<<<<< HEAD
        self.persistClients = {medicalneed: check new (self.dbClient, self.metadata.get("medicalneed").entityName, self.metadata.get("medicalneed").tableName, self.metadata.get("medicalneed").keyFields, self.metadata.get("medicalneed").fieldMetadata)};
=======
        self.persistClients = {medicalneed: check new (self.dbClient, self.metadata.get(MEDICALNEED)};
>>>>>>> faf3ec6b
    }

    isolated resource function get medicalneed() returns stream<MedicalNeed, persist:Error?> {
        stream<record {}, sql:Error?>|persist:Error result = self.persistClients.get(MEDICALNEED).runReadQuery(MedicalNeed);
        if result is persist:Error {
            return new stream<MedicalNeed, persist:Error?>(new MedicalNeedStream((), result));
        } else {
            return new stream<MedicalNeed, persist:Error?>(new MedicalNeedStream(result));
        }
    }
    isolated resource function get medicalneed/[string needId]() returns MedicalNeed|persist:Error {
        return (check self.persistClients.get(MEDICALNEED).runReadByKeyQuery(MedicalNeed, needId)).cloneWithType(MedicalNeed);
    }
    isolated resource function post medicalneed(MedicalNeedInsert[] data) returns string[]|persist:Error {
        _ = check self.persistClients.get("MEDICALNEED").runBatchInsertQuery(data);
        return from MedicalNeedInsert inserted in data
            select inserted.needId;
    }
    isolated resource function put medicalneed/[string needId](MedicalNeedUpdate value) returns MedicalNeed|persist:Error {
        _ = check self.persistClients.get("MEDICALNEED").runUpdateQuery({"needId": needId}, value);
        return self->/medicalneed/[needId].get();
    }
    isolated resource function delete medicalneed/[string needId]() returns MedicalNeed|persist:Error {
        MedicalNeed 'object = check self->/medicalneed/[needId].get();
        _ = check self.persistClients.get("MEDICALNEED").runDeleteQuery({"needId": needId});
        return 'object;
    }

    public function close() returns persist:Error? {
<<<<<<< HEAD
        sql:Error? e = self.dbClient.close();
        if e is sql:Error {
            return <persist:Error>error(e.message());
        }
=======
        _ = check self.dbClient.close();
>>>>>>> faf3ec6b
    }
}

public class MedicalNeedStream {

    private stream<anydata, sql:Error?>? anydataStream;
    private persist:Error? err;

    public isolated function init(stream<anydata, sql:Error?>? anydataStream, persist:Error? err = ()) {
        self.anydataStream = anydataStream;
        self.err = err;
    }

    public isolated function next() returns record {|MedicalNeed value;|}|persist:Error? {
        if self.err is persist:Error {
            return <persist:Error>self.err;
        } else if self.anydataStream is stream<anydata, sql:Error?> {
            var anydataStream = <stream<anydata, sql:Error?>>self.anydataStream;
            var streamValue = anydataStream.next();
            if streamValue is () {
                return streamValue;
            } else if (streamValue is sql:Error) {
                return <persist:Error>error(streamValue.message());
            } else {
                record {|MedicalNeed value;|} nextRecord = {value: check streamValue.value.cloneWithType(MedicalNeed)};
                return nextRecord;
            }
        } else {
            return ();
        }
    }

    public isolated function close() returns persist:Error? {
        check closeEntityStream(self.anydataStream);
    }
}
<|MERGE_RESOLUTION|>--- conflicted
+++ resolved
@@ -31,11 +31,7 @@
 
     public function init() returns persist:Error? {
         self.dbClient = check new (host = host, user = user, password = password, database = database, port = port);
-<<<<<<< HEAD
-        self.persistClients = {medicalneed: check new (self.dbClient, self.metadata.get("medicalneed").entityName, self.metadata.get("medicalneed").tableName, self.metadata.get("medicalneed").keyFields, self.metadata.get("medicalneed").fieldMetadata)};
-=======
         self.persistClients = {medicalneed: check new (self.dbClient, self.metadata.get(MEDICALNEED)};
->>>>>>> faf3ec6b
     }
 
     isolated resource function get medicalneed() returns stream<MedicalNeed, persist:Error?> {
@@ -50,29 +46,22 @@
         return (check self.persistClients.get(MEDICALNEED).runReadByKeyQuery(MedicalNeed, needId)).cloneWithType(MedicalNeed);
     }
     isolated resource function post medicalneed(MedicalNeedInsert[] data) returns string[]|persist:Error {
-        _ = check self.persistClients.get("MEDICALNEED").runBatchInsertQuery(data);
+        _ = check self.persistClients.get(MEDICALNEED).runBatchInsertQuery(data);
         return from MedicalNeedInsert inserted in data
             select inserted.needId;
     }
     isolated resource function put medicalneed/[string needId](MedicalNeedUpdate value) returns MedicalNeed|persist:Error {
-        _ = check self.persistClients.get("MEDICALNEED").runUpdateQuery({"needId": needId}, value);
+        _ = check self.persistClients.get(MEDICALNEED).runUpdateQuery({"needId": needId}, value);
         return self->/medicalneed/[needId].get();
     }
     isolated resource function delete medicalneed/[string needId]() returns MedicalNeed|persist:Error {
         MedicalNeed 'object = check self->/medicalneed/[needId].get();
-        _ = check self.persistClients.get("MEDICALNEED").runDeleteQuery({"needId": needId});
+        _ = check self.persistClients.get(MEDICALNEED).runDeleteQuery({"needId": needId});
         return 'object;
     }
 
     public function close() returns persist:Error? {
-<<<<<<< HEAD
-        sql:Error? e = self.dbClient.close();
-        if e is sql:Error {
-            return <persist:Error>error(e.message());
-        }
-=======
         _ = check self.dbClient.close();
->>>>>>> faf3ec6b
     }
 }
 
