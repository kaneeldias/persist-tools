// AUTO-GENERATED FILE. DO NOT MODIFY.

// This file is an auto-generated file by Ballerina persistence layer for entities.
// It should not be modified by hand.

import ballerina/persist;
import ballerina/sql;
import ballerinax/mysql;

const MEDICALNEED = "MedicalNeed";
const MEDICALITEM = "MedicalItem";

public client class EntitiesClient {

    private final mysql:Client dbClient;

    private final map<persist:SQLClient> persistClients;

    private final record {|persist:Metadata...;|} metadata = {
        "medicalneed": {
            entityName: "MedicalNeed",
            tableName: `MedicalNeed`,
            needId: {columnName: "needId", 'type: int},
            itemId: {columnName: "itemId", 'type: int},
            name: {columnName: "name", 'type: string},
            beneficiaryId: {columnName: "beneficiaryId", 'type: int},
            period: {columnName: "period", 'type: time:Civil},
            urgency: {columnName: "urgency", 'type: string},
            quantity: {columnName: "quantity", 'type: string},
            keyFields: ["needId"]
        },
        "medicalitem": {
            entityName: "MedicalItem",
            tableName: `MedicalItem`,
            itemId: {columnName: "itemId", 'type: int},
            name: {columnName: "name", 'type: string},
            'type: {columnName: "'type", 'type: string},
            unit: {columnName: "unit", 'type: int},
            keyFields: ["itemId"]
        }
    };

    public function init() returns persist:Error? {
        self.dbClient = check new (host = host, user = user, password = password, database = database, port = port);
<<<<<<< HEAD
        self.persistClients = {medicalneed: check new (self.dbClient, self.metadata.get("medicalneed").entityName, self.metadata.get("medicalneed").tableName, self.metadata.get("medicalneed").keyFields, self.metadata.get("medicalneed").fieldMetadata), medicalitem: check new (self.dbClient, self.metadata.get("medicalitem").entityName, self.metadata.get("medicalitem").tableName, self.metadata.get("medicalitem").keyFields, self.metadata.get("medicalitem").fieldMetadata)};
=======
        self.persistClients = {
            medicalneed: check new (self.dbClient, self.metadata.get(MEDICALNEED),
            medicalitem: check new (self.dbClient, self.metadata.get(MEDICALITEM)        };
>>>>>>> faf3ec6b
    }

    isolated resource function get medicalneed() returns stream<MedicalNeed, persist:Error?> {
        stream<record {}, sql:Error?>|persist:Error result = self.persistClients.get(MEDICALNEED).runReadQuery(MedicalNeed);
        if result is persist:Error {
            return new stream<MedicalNeed, persist:Error?>(new MedicalNeedStream((), result));
        } else {
            return new stream<MedicalNeed, persist:Error?>(new MedicalNeedStream(result));
        }
    }
    isolated resource function get medicalneed/[int needId]() returns MedicalNeed|persist:Error {
        return (check self.persistClients.get(MEDICALNEED).runReadByKeyQuery(MedicalNeed, needId)).cloneWithType(MedicalNeed);
    }
    isolated resource function post medicalneed(MedicalNeedInsert[] data) returns int[]|persist:Error {
        _ = check self.persistClients.get("MEDICALNEED").runBatchInsertQuery(data);
        return from MedicalNeedInsert inserted in data
            select inserted.needId;
    }
    isolated resource function put medicalneed/[int needId](MedicalNeedUpdate value) returns MedicalNeed|persist:Error {
        _ = check self.persistClients.get("MEDICALNEED").runUpdateQuery({"needId": needId}, value);
        return self->/medicalneed/[needId].get();
    }
    isolated resource function delete medicalneed/[int needId]() returns MedicalNeed|persist:Error {
        MedicalNeed 'object = check self->/medicalneed/[needId].get();
        _ = check self.persistClients.get("MEDICALNEED").runDeleteQuery({"needId": needId});
        return 'object;
    }

    isolated resource function get medicalitem() returns stream<MedicalItem, persist:Error?> {
        stream<record {}, sql:Error?>|persist:Error result = self.persistClients.get(MEDICALITEM).runReadQuery(MedicalItem);
        if result is persist:Error {
            return new stream<MedicalItem, persist:Error?>(new MedicalItemStream((), result));
        } else {
            return new stream<MedicalItem, persist:Error?>(new MedicalItemStream(result));
        }
    }
    isolated resource function get medicalitem/[int itemId]() returns MedicalItem|persist:Error {
        return (check self.persistClients.get(MEDICALITEM).runReadByKeyQuery(MedicalItem, itemId)).cloneWithType(MedicalItem);
    }
    isolated resource function post medicalitem(MedicalItemInsert[] data) returns int[]|persist:Error {
        _ = check self.persistClients.get("MEDICALITEM").runBatchInsertQuery(data);
        return from MedicalItemInsert inserted in data
            select inserted.itemId;
    }
    isolated resource function put medicalitem/[int itemId](MedicalItemUpdate value) returns MedicalItem|persist:Error {
        _ = check self.persistClients.get("MEDICALITEM").runUpdateQuery({"itemId": itemId}, value);
        return self->/medicalitem/[itemId].get();
    }
    isolated resource function delete medicalitem/[int itemId]() returns MedicalItem|persist:Error {
        MedicalItem 'object = check self->/medicalitem/[itemId].get();
        _ = check self.persistClients.get("MEDICALITEM").runDeleteQuery({"itemId": itemId});
        return 'object;
    }

    public function close() returns persist:Error? {
<<<<<<< HEAD
        sql:Error? e = self.dbClient.close();
        if e is sql:Error {
            return <persist:Error>error(e.message());
        }
=======
        _ = check self.dbClient.close();
>>>>>>> faf3ec6b
    }
}

public class MedicalNeedStream {

    private stream<anydata, sql:Error?>? anydataStream;
    private persist:Error? err;

    public isolated function init(stream<anydata, sql:Error?>? anydataStream, persist:Error? err = ()) {
        self.anydataStream = anydataStream;
        self.err = err;
    }

    public isolated function next() returns record {|MedicalNeed value;|}|persist:Error? {
        if self.err is persist:Error {
            return <persist:Error>self.err;
        } else if self.anydataStream is stream<anydata, sql:Error?> {
            var anydataStream = <stream<anydata, sql:Error?>>self.anydataStream;
            var streamValue = anydataStream.next();
            if streamValue is () {
                return streamValue;
            } else if (streamValue is sql:Error) {
                return <persist:Error>error(streamValue.message());
            } else {
                record {|MedicalNeed value;|} nextRecord = {value: check streamValue.value.cloneWithType(MedicalNeed)};
                return nextRecord;
            }
        } else {
            return ();
        }
    }

    public isolated function close() returns persist:Error? {
        check closeEntityStream(self.anydataStream);
    }
}

public class MedicalItemStream {

    private stream<anydata, sql:Error?>? anydataStream;
    private persist:Error? err;

    public isolated function init(stream<anydata, sql:Error?>? anydataStream, persist:Error? err = ()) {
        self.anydataStream = anydataStream;
        self.err = err;
    }

    public isolated function next() returns record {|MedicalItem value;|}|persist:Error? {
        if self.err is persist:Error {
            return <persist:Error>self.err;
        } else if self.anydataStream is stream<anydata, sql:Error?> {
            var anydataStream = <stream<anydata, sql:Error?>>self.anydataStream;
            var streamValue = anydataStream.next();
            if streamValue is () {
                return streamValue;
            } else if (streamValue is sql:Error) {
                return <persist:Error>error(streamValue.message());
            } else {
                record {|MedicalItem value;|} nextRecord = {value: check streamValue.value.cloneWithType(MedicalItem)};
                return nextRecord;
            }
        } else {
            return ();
        }
    }

    public isolated function close() returns persist:Error? {
        check closeEntityStream(self.anydataStream);
    }
}
<|MERGE_RESOLUTION|>--- conflicted
+++ resolved
@@ -42,13 +42,9 @@
 
     public function init() returns persist:Error? {
         self.dbClient = check new (host = host, user = user, password = password, database = database, port = port);
-<<<<<<< HEAD
-        self.persistClients = {medicalneed: check new (self.dbClient, self.metadata.get("medicalneed").entityName, self.metadata.get("medicalneed").tableName, self.metadata.get("medicalneed").keyFields, self.metadata.get("medicalneed").fieldMetadata), medicalitem: check new (self.dbClient, self.metadata.get("medicalitem").entityName, self.metadata.get("medicalitem").tableName, self.metadata.get("medicalitem").keyFields, self.metadata.get("medicalitem").fieldMetadata)};
-=======
         self.persistClients = {
             medicalneed: check new (self.dbClient, self.metadata.get(MEDICALNEED),
             medicalitem: check new (self.dbClient, self.metadata.get(MEDICALITEM)        };
->>>>>>> faf3ec6b
     }
 
     isolated resource function get medicalneed() returns stream<MedicalNeed, persist:Error?> {
@@ -63,17 +59,17 @@
         return (check self.persistClients.get(MEDICALNEED).runReadByKeyQuery(MedicalNeed, needId)).cloneWithType(MedicalNeed);
     }
     isolated resource function post medicalneed(MedicalNeedInsert[] data) returns int[]|persist:Error {
-        _ = check self.persistClients.get("MEDICALNEED").runBatchInsertQuery(data);
+        _ = check self.persistClients.get(MEDICALNEED).runBatchInsertQuery(data);
         return from MedicalNeedInsert inserted in data
             select inserted.needId;
     }
     isolated resource function put medicalneed/[int needId](MedicalNeedUpdate value) returns MedicalNeed|persist:Error {
-        _ = check self.persistClients.get("MEDICALNEED").runUpdateQuery({"needId": needId}, value);
+        _ = check self.persistClients.get(MEDICALNEED).runUpdateQuery({"needId": needId}, value);
         return self->/medicalneed/[needId].get();
     }
     isolated resource function delete medicalneed/[int needId]() returns MedicalNeed|persist:Error {
         MedicalNeed 'object = check self->/medicalneed/[needId].get();
-        _ = check self.persistClients.get("MEDICALNEED").runDeleteQuery({"needId": needId});
+        _ = check self.persistClients.get(MEDICALNEED).runDeleteQuery({"needId": needId});
         return 'object;
     }
 
@@ -89,29 +85,22 @@
         return (check self.persistClients.get(MEDICALITEM).runReadByKeyQuery(MedicalItem, itemId)).cloneWithType(MedicalItem);
     }
     isolated resource function post medicalitem(MedicalItemInsert[] data) returns int[]|persist:Error {
-        _ = check self.persistClients.get("MEDICALITEM").runBatchInsertQuery(data);
+        _ = check self.persistClients.get(MEDICALITEM).runBatchInsertQuery(data);
         return from MedicalItemInsert inserted in data
             select inserted.itemId;
     }
     isolated resource function put medicalitem/[int itemId](MedicalItemUpdate value) returns MedicalItem|persist:Error {
-        _ = check self.persistClients.get("MEDICALITEM").runUpdateQuery({"itemId": itemId}, value);
+        _ = check self.persistClients.get(MEDICALITEM).runUpdateQuery({"itemId": itemId}, value);
         return self->/medicalitem/[itemId].get();
     }
     isolated resource function delete medicalitem/[int itemId]() returns MedicalItem|persist:Error {
         MedicalItem 'object = check self->/medicalitem/[itemId].get();
-        _ = check self.persistClients.get("MEDICALITEM").runDeleteQuery({"itemId": itemId});
+        _ = check self.persistClients.get(MEDICALITEM).runDeleteQuery({"itemId": itemId});
         return 'object;
     }
 
     public function close() returns persist:Error? {
-<<<<<<< HEAD
-        sql:Error? e = self.dbClient.close();
-        if e is sql:Error {
-            return <persist:Error>error(e.message());
-        }
-=======
         _ = check self.dbClient.close();
->>>>>>> faf3ec6b
     }
 }
 
