--- conflicted
+++ resolved
@@ -308,13 +308,8 @@
         stream<Workspace, persist:Error?> workspacesStream = self.queryWorkspacesStream();
         stream<Building, persist:Error?> buildingsStream = self.queryBuildingsStream();
         error? unionResult = from record {} 'object in workspacesStream
-<<<<<<< HEAD
             where persist:getKey('object, ["workspaceId"]) == key
             outer join var building in buildingsStream on ['object.locationBuildingCode] equals [building?.buildingCode]
-=======
-            where self.persistClients.get(WORKSPACE).getKey('object) == key
-            outer join var location in buildingsStream on ['object.locationBuildingCode] equals [location?.buildingCode]
->>>>>>> 20b9b23c
             do {
                 return {
                     ...'object,
@@ -536,43 +531,25 @@
         name: "queryStream"
     } external;
 
-<<<<<<< HEAD
     private isolated function queryDepartmentsEmployees(record {} value, string[] fields) returns record {}[]|persist:Error {
         stream<Employee, persist:Error?> employeesStream = self.queryEmployeesStream();
         return from record {} 'object in employeesStream
             where 'object.departmentDeptNo == value["deptNo"]
-=======
-    private function queryBuildingWorkspaces(record {} value, string[] fields) returns record {}[]|persist:Error {
-        stream<Workspace, persist:Error?> workspacesStream = self.queryWorkspacesStream();
-        return from record {} 'object in workspacesStream
-            where 'object.locationBuildingCode == value["buildingCode"]
->>>>>>> 20b9b23c
             select persist:filterRecord({
                 ...'object
             }, fields);
     }
 
-<<<<<<< HEAD
     private isolated function queryBuildingsWorkspaces(record {} value, string[] fields) returns record {}[]|persist:Error {
         stream<Workspace, persist:Error?> workspacesStream = self.queryWorkspacesStream();
         return from record {} 'object in workspacesStream
             where 'object.locationBuildingCode == value["buildingCode"]
-=======
-    private function queryDepartmentEmployees(record {} value, string[] fields) returns record {}[]|persist:Error {
-        stream<Employee, persist:Error?> employeesStream = self.queryEmployeesStream();
-        return from record {} 'object in employeesStream
-            where 'object.departmentDeptNo == value["deptNo"]
->>>>>>> 20b9b23c
             select persist:filterRecord({
                 ...'object
             }, fields);
     }
 
-<<<<<<< HEAD
     private isolated function queryWorkspacesEmployees(record {} value, string[] fields) returns record {}[]|persist:Error {
-=======
-    private function queryWorkspaceEmployees(record {} value, string[] fields) returns record {}[]|persist:Error {
->>>>>>> 20b9b23c
         stream<Employee, persist:Error?> employeesStream = self.queryEmployeesStream();
         return from record {} 'object in employeesStream
             where 'object.workspaceWorkspaceId == value["workspaceId"]
