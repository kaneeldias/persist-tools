--- conflicted
+++ resolved
@@ -47,14 +47,10 @@
 
     public function init() returns persist:Error? {
         self.dbClient = check new (host = host, user = user, password = password, database = database, port = port);
-<<<<<<< HEAD
-        self.persistClients = {multipleassociations: check new (self.dbClient, self.metadata.get("multipleassociations").entityName, self.metadata.get("multipleassociations").tableName, self.metadata.get("multipleassociations").keyFields, self.metadata.get("multipleassociations").fieldMetadata), user: check new (self.dbClient, self.metadata.get("user").entityName, self.metadata.get("user").tableName, self.metadata.get("user").keyFields, self.metadata.get("user").fieldMetadata), profile: check new (self.dbClient, self.metadata.get("profile").entityName, self.metadata.get("profile").tableName, self.metadata.get("profile").keyFields, self.metadata.get("profile").fieldMetadata)};
-=======
         self.persistClients = {
             multipleassociations: check new (self.dbClient, self.metadata.get(MULTIPLEASSOCIATIONS),
             user: check new (self.dbClient, self.metadata.get(USER),
             profile: check new (self.dbClient, self.metadata.get(PROFILE)        };
->>>>>>> faf3ec6b
     }
 
     isolated resource function get multipleassociations() returns stream<MultipleAssociations, persist:Error?> {
@@ -69,17 +65,17 @@
         return (check self.persistClients.get(MULTIPLEASSOCIATIONS).runReadByKeyQuery(MultipleAssociations, id)).cloneWithType(MultipleAssociations);
     }
     isolated resource function post multipleassociations(MultipleAssociationsInsert[] data) returns int[]|persist:Error {
-        _ = check self.persistClients.get("MULTIPLEASSOCIATIONS").runBatchInsertQuery(data);
+        _ = check self.persistClients.get(MULTIPLEASSOCIATIONS).runBatchInsertQuery(data);
         return from MultipleAssociationsInsert inserted in data
             select inserted.id;
     }
     isolated resource function put multipleassociations/[int id](MultipleAssociationsUpdate value) returns MultipleAssociations|persist:Error {
-        _ = check self.persistClients.get("MULTIPLEASSOCIATIONS").runUpdateQuery({"id": id}, value);
+        _ = check self.persistClients.get(MULTIPLEASSOCIATIONS).runUpdateQuery({"id": id}, value);
         return self->/multipleassociations/[id].get();
     }
     isolated resource function delete multipleassociations/[int id]() returns MultipleAssociations|persist:Error {
         MultipleAssociations 'object = check self->/multipleassociations/[id].get();
-        _ = check self.persistClients.get("MULTIPLEASSOCIATIONS").runDeleteQuery({"id": id});
+        _ = check self.persistClients.get(MULTIPLEASSOCIATIONS).runDeleteQuery({"id": id});
         return 'object;
     }
 
@@ -95,17 +91,17 @@
         return (check self.persistClients.get(USER).runReadByKeyQuery(User, id)).cloneWithType(User);
     }
     isolated resource function post user(UserInsert[] data) returns int[]|persist:Error {
-        _ = check self.persistClients.get("USER").runBatchInsertQuery(data);
+        _ = check self.persistClients.get(USER).runBatchInsertQuery(data);
         return from UserInsert inserted in data
             select inserted.id;
     }
     isolated resource function put user/[int id](UserUpdate value) returns User|persist:Error {
-        _ = check self.persistClients.get("USER").runUpdateQuery({"id": id}, value);
+        _ = check self.persistClients.get(USER).runUpdateQuery({"id": id}, value);
         return self->/user/[id].get();
     }
     isolated resource function delete user/[int id]() returns User|persist:Error {
         User 'object = check self->/user/[id].get();
-        _ = check self.persistClients.get("USER").runDeleteQuery({"id": id});
+        _ = check self.persistClients.get(USER).runDeleteQuery({"id": id});
         return 'object;
     }
 
@@ -121,29 +117,22 @@
         return (check self.persistClients.get(PROFILE).runReadByKeyQuery(Profile, id)).cloneWithType(Profile);
     }
     isolated resource function post profile(ProfileInsert[] data) returns int[]|persist:Error {
-        _ = check self.persistClients.get("PROFILE").runBatchInsertQuery(data);
+        _ = check self.persistClients.get(PROFILE).runBatchInsertQuery(data);
         return from ProfileInsert inserted in data
             select inserted.id;
     }
     isolated resource function put profile/[int id](ProfileUpdate value) returns Profile|persist:Error {
-        _ = check self.persistClients.get("PROFILE").runUpdateQuery({"id": id}, value);
+        _ = check self.persistClients.get(PROFILE).runUpdateQuery({"id": id}, value);
         return self->/profile/[id].get();
     }
     isolated resource function delete profile/[int id]() returns Profile|persist:Error {
         Profile 'object = check self->/profile/[id].get();
-        _ = check self.persistClients.get("PROFILE").runDeleteQuery({"id": id});
+        _ = check self.persistClients.get(PROFILE).runDeleteQuery({"id": id});
         return 'object;
     }
 
     public function close() returns persist:Error? {
-<<<<<<< HEAD
-        sql:Error? e = self.dbClient.close();
-        if e is sql:Error {
-            return <persist:Error>error(e.message());
-        }
-=======
         _ = check self.dbClient.close();
->>>>>>> faf3ec6b
     }
 }
 
