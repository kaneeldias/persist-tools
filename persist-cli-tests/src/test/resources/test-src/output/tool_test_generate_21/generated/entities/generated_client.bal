// AUTO-GENERATED FILE. DO NOT MODIFY.

// This file is an auto-generated file by Ballerina persistence layer for entities.
// It should not be modified by hand.

import ballerina/persist;
import ballerina/sql;
import ballerina/time;
import ballerinax/mysql;

const MEDICAL_NEED = "MedicalNeed";
const AID_PACKAGE_ORDER_ITEM = "AidPackageOrderItem";

public client class EntitiesClient {

    private final mysql:Client dbClient;

    private final map<persist:SQLClient> persistClients;

    private final record {|persist:Metadata...;|} metadata = {
        "medicalneed": {
            entityName: "MedicalNeed",
            tableName: `MedicalNeed`,
            fieldMetadata: {
                needId: {columnName: "needId", 'type: int},
                beneficiaryId: {columnName: "beneficiaryId", 'type: int},
                period: {columnName: "period", 'type: time:Civil},
                urgency: {columnName: "urgency", 'type: string},
                quantity: {columnName: "quantity", 'type: int},
                aidpackageorderitemId: {columnName: "aidpackageorderitemId", 'type: int}
            },
            keyFields: ["needId"]
        },
        "aidpackageorderitem": {
            entityName: "AidPackageOrderItem",
            tableName: `AidPackageOrderItem`,
            fieldMetadata: {
                id: {columnName: "id", 'type: int},
                quantity: {columnName: "quantity", 'type: int},
                totalAmount: {columnName: "totalAmount", 'type: int}
            },
            keyFields: ["id"]
        }
    };

    public function init() returns persist:Error? {
        mysql:Client|error dbClient = new (host = host, user = user, password = password, database = database, port = port);
        if dbClient is error {
            return <persist:Error>error(dbClient.message());
        }
        self.dbClient = dbClient;
        self.persistClients = {
<<<<<<< HEAD
            medicalneed: check new (self.dbClient, self.metadata.get(MEDICALNEED)),
            aidpackageorderitem: check new (self.dbClient, self.metadata.get(AIDPACKAGEORDERITEM))
        };
=======
            medicalneed: check new (self.dbClient, self.metadata.get(MEDICAL_NEED),
            aidpackageorderitem: check new (self.dbClient, self.metadata.get(AID_PACKAGE_ORDER_ITEM)        };
>>>>>>> 58a11005
    }

    isolated resource function get medicalneed() returns stream<MedicalNeed, persist:Error?> {
        stream<record {}, sql:Error?>|persist:Error result = self.persistClients.get(MEDICAL_NEED).runReadQuery(MedicalNeed);
        if result is persist:Error {
            return new stream<MedicalNeed, persist:Error?>(new MedicalNeedStream((), result));
        } else {
            return new stream<MedicalNeed, persist:Error?>(new MedicalNeedStream(result));
        }
    }
    isolated resource function get medicalneed/[int needId]() returns MedicalNeed|persist:Error {
<<<<<<< HEAD
        MedicalNeed|error result = (check self.persistClients.get(MEDICALNEED).runReadByKeyQuery(MedicalNeed, needId)).cloneWithType(MedicalNeed);
        if result is error {
            return <persist:Error>error(result.message());
        }
        return result;
=======
        return (check self.persistClients.get(MEDICAL_NEED).runReadByKeyQuery(MedicalNeed, needId)).cloneWithType(MedicalNeed);
>>>>>>> 58a11005
    }
    isolated resource function post medicalneed(MedicalNeedInsert[] data) returns int[]|persist:Error {
        _ = check self.persistClients.get(MEDICALNEED).runBatchInsertQuery(data);
        return from MedicalNeedInsert inserted in data
            select inserted.needId;
    }
    isolated resource function put medicalneed/[int needId](MedicalNeedUpdate value) returns MedicalNeed|persist:Error {
        _ = check self.persistClients.get(MEDICALNEED).runUpdateQuery({"needId": needId}, value);
        return self->/medicalneed/[needId].get();
    }
    isolated resource function delete medicalneed/[int needId]() returns MedicalNeed|persist:Error {
        MedicalNeed 'object = check self->/medicalneed/[needId].get();
        _ = check self.persistClients.get(MEDICALNEED).runDeleteQuery({"needId": needId});
        return 'object;
    }

    isolated resource function get aidpackageorderitem() returns stream<AidPackageOrderItem, persist:Error?> {
        stream<record {}, sql:Error?>|persist:Error result = self.persistClients.get(AID_PACKAGE_ORDER_ITEM).runReadQuery(AidPackageOrderItem);
        if result is persist:Error {
            return new stream<AidPackageOrderItem, persist:Error?>(new AidPackageOrderItemStream((), result));
        } else {
            return new stream<AidPackageOrderItem, persist:Error?>(new AidPackageOrderItemStream(result));
        }
    }
    isolated resource function get aidpackageorderitem/[int id]() returns AidPackageOrderItem|persist:Error {
<<<<<<< HEAD
        AidPackageOrderItem|error result = (check self.persistClients.get(AIDPACKAGEORDERITEM).runReadByKeyQuery(AidPackageOrderItem, id)).cloneWithType(AidPackageOrderItem);
        if result is error {
            return <persist:Error>error(result.message());
        }
        return result;
=======
        return (check self.persistClients.get(AID_PACKAGE_ORDER_ITEM).runReadByKeyQuery(AidPackageOrderItem, id)).cloneWithType(AidPackageOrderItem);
>>>>>>> 58a11005
    }
    isolated resource function post aidpackageorderitem(AidPackageOrderItemInsert[] data) returns int[]|persist:Error {
        _ = check self.persistClients.get(AIDPACKAGEORDERITEM).runBatchInsertQuery(data);
        return from AidPackageOrderItemInsert inserted in data
            select inserted.id;
    }
    isolated resource function put aidpackageorderitem/[int id](AidPackageOrderItemUpdate value) returns AidPackageOrderItem|persist:Error {
        _ = check self.persistClients.get(AIDPACKAGEORDERITEM).runUpdateQuery({"id": id}, value);
        return self->/aidpackageorderitem/[id].get();
    }
    isolated resource function delete aidpackageorderitem/[int id]() returns AidPackageOrderItem|persist:Error {
        AidPackageOrderItem 'object = check self->/aidpackageorderitem/[id].get();
        _ = check self.persistClients.get(AIDPACKAGEORDERITEM).runDeleteQuery({"id": id});
        return 'object;
    }

    public function close() returns persist:Error? {
        error? result = self.dbClient.close();
        if result is error {
            return <persist:Error>error(result.message());
        }
        return result;
    }
}

public class MedicalNeedStream {

    private stream<anydata, sql:Error?>? anydataStream;
    private persist:Error? err;

    public isolated function init(stream<anydata, sql:Error?>? anydataStream, persist:Error? err = ()) {
        self.anydataStream = anydataStream;
        self.err = err;
    }

    public isolated function next() returns record {|MedicalNeed value;|}|persist:Error? {
        if self.err is persist:Error {
            return <persist:Error>self.err;
        } else if self.anydataStream is stream<anydata, sql:Error?> {
            var anydataStream = <stream<anydata, sql:Error?>>self.anydataStream;
            var streamValue = anydataStream.next();
            if streamValue is () {
                return streamValue;
            } else if (streamValue is sql:Error) {
                return <persist:Error>error(streamValue.message());
            } else {
                MedicalNeed|error value = streamValue.value.cloneWithType(MedicalNeed);
                if value is error {
                    return <persist:Error>error(value.message());
                }
                record {|MedicalNeed value;|} nextRecord = {value: value};
                return nextRecord;
            }
        } else {
            return ();
        }
    }

    public isolated function close() returns persist:Error? {
        check persist:closeEntityStream(self.anydataStream);
    }
}

public class AidPackageOrderItemStream {

    private stream<anydata, sql:Error?>? anydataStream;
    private persist:Error? err;

    public isolated function init(stream<anydata, sql:Error?>? anydataStream, persist:Error? err = ()) {
        self.anydataStream = anydataStream;
        self.err = err;
    }

    public isolated function next() returns record {|AidPackageOrderItem value;|}|persist:Error? {
        if self.err is persist:Error {
            return <persist:Error>self.err;
        } else if self.anydataStream is stream<anydata, sql:Error?> {
            var anydataStream = <stream<anydata, sql:Error?>>self.anydataStream;
            var streamValue = anydataStream.next();
            if streamValue is () {
                return streamValue;
            } else if (streamValue is sql:Error) {
                return <persist:Error>error(streamValue.message());
            } else {
                AidPackageOrderItem|error value = streamValue.value.cloneWithType(AidPackageOrderItem);
                if value is error {
                    return <persist:Error>error(value.message());
                }
                record {|AidPackageOrderItem value;|} nextRecord = {value: value};
                return nextRecord;
            }
        } else {
            return ();
        }
    }

    public isolated function close() returns persist:Error? {
        check persist:closeEntityStream(self.anydataStream);
    }
}
<|MERGE_RESOLUTION|>--- conflicted
+++ resolved
@@ -50,14 +50,9 @@
         }
         self.dbClient = dbClient;
         self.persistClients = {
-<<<<<<< HEAD
-            medicalneed: check new (self.dbClient, self.metadata.get(MEDICALNEED)),
-            aidpackageorderitem: check new (self.dbClient, self.metadata.get(AIDPACKAGEORDERITEM))
+            medicalneed: check new (self.dbClient, self.metadata.get(MEDICAL_NEED)),
+            aidpackageorderitem: check new (self.dbClient, self.metadata.get(AID_PACKAGE_ORDER_ITEM))
         };
-=======
-            medicalneed: check new (self.dbClient, self.metadata.get(MEDICAL_NEED),
-            aidpackageorderitem: check new (self.dbClient, self.metadata.get(AID_PACKAGE_ORDER_ITEM)        };
->>>>>>> 58a11005
     }
 
     isolated resource function get medicalneed() returns stream<MedicalNeed, persist:Error?> {
@@ -69,28 +64,24 @@
         }
     }
     isolated resource function get medicalneed/[int needId]() returns MedicalNeed|persist:Error {
-<<<<<<< HEAD
-        MedicalNeed|error result = (check self.persistClients.get(MEDICALNEED).runReadByKeyQuery(MedicalNeed, needId)).cloneWithType(MedicalNeed);
+        MedicalNeed|error result = (check self.persistClients.get(MEDICAL_NEED).runReadByKeyQuery(MedicalNeed, needId)).cloneWithType(MedicalNeed);
         if result is error {
             return <persist:Error>error(result.message());
         }
         return result;
-=======
-        return (check self.persistClients.get(MEDICAL_NEED).runReadByKeyQuery(MedicalNeed, needId)).cloneWithType(MedicalNeed);
->>>>>>> 58a11005
     }
     isolated resource function post medicalneed(MedicalNeedInsert[] data) returns int[]|persist:Error {
-        _ = check self.persistClients.get(MEDICALNEED).runBatchInsertQuery(data);
+        _ = check self.persistClients.get(MEDICAL_NEED).runBatchInsertQuery(data);
         return from MedicalNeedInsert inserted in data
             select inserted.needId;
     }
     isolated resource function put medicalneed/[int needId](MedicalNeedUpdate value) returns MedicalNeed|persist:Error {
-        _ = check self.persistClients.get(MEDICALNEED).runUpdateQuery({"needId": needId}, value);
+        _ = check self.persistClients.get(MEDICAL_NEED).runUpdateQuery({"needId": needId}, value);
         return self->/medicalneed/[needId].get();
     }
     isolated resource function delete medicalneed/[int needId]() returns MedicalNeed|persist:Error {
         MedicalNeed 'object = check self->/medicalneed/[needId].get();
-        _ = check self.persistClients.get(MEDICALNEED).runDeleteQuery({"needId": needId});
+        _ = check self.persistClients.get(MEDICAL_NEED).runDeleteQuery({"needId": needId});
         return 'object;
     }
 
@@ -103,28 +94,24 @@
         }
     }
     isolated resource function get aidpackageorderitem/[int id]() returns AidPackageOrderItem|persist:Error {
-<<<<<<< HEAD
-        AidPackageOrderItem|error result = (check self.persistClients.get(AIDPACKAGEORDERITEM).runReadByKeyQuery(AidPackageOrderItem, id)).cloneWithType(AidPackageOrderItem);
+        AidPackageOrderItem|error result = (check self.persistClients.get(AID_PACKAGE_ORDER_ITEM).runReadByKeyQuery(AidPackageOrderItem, id)).cloneWithType(AidPackageOrderItem);
         if result is error {
             return <persist:Error>error(result.message());
         }
         return result;
-=======
-        return (check self.persistClients.get(AID_PACKAGE_ORDER_ITEM).runReadByKeyQuery(AidPackageOrderItem, id)).cloneWithType(AidPackageOrderItem);
->>>>>>> 58a11005
     }
     isolated resource function post aidpackageorderitem(AidPackageOrderItemInsert[] data) returns int[]|persist:Error {
-        _ = check self.persistClients.get(AIDPACKAGEORDERITEM).runBatchInsertQuery(data);
+        _ = check self.persistClients.get(AID_PACKAGE_ORDER_ITEM).runBatchInsertQuery(data);
         return from AidPackageOrderItemInsert inserted in data
             select inserted.id;
     }
     isolated resource function put aidpackageorderitem/[int id](AidPackageOrderItemUpdate value) returns AidPackageOrderItem|persist:Error {
-        _ = check self.persistClients.get(AIDPACKAGEORDERITEM).runUpdateQuery({"id": id}, value);
+        _ = check self.persistClients.get(AID_PACKAGE_ORDER_ITEM).runUpdateQuery({"id": id}, value);
         return self->/aidpackageorderitem/[id].get();
     }
     isolated resource function delete aidpackageorderitem/[int id]() returns AidPackageOrderItem|persist:Error {
         AidPackageOrderItem 'object = check self->/aidpackageorderitem/[id].get();
-        _ = check self.persistClients.get(AIDPACKAGEORDERITEM).runDeleteQuery({"id": id});
+        _ = check self.persistClients.get(AID_PACKAGE_ORDER_ITEM).runDeleteQuery({"id": id});
         return 'object;
     }
 
