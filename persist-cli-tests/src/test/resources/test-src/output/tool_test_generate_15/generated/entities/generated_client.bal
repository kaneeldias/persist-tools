// AUTO-GENERATED FILE. DO NOT MODIFY.

// This file is an auto-generated file by Ballerina persistence layer for entities.
// It should not be modified by hand.

import ballerina/persist;
import ballerina/sql;
import ballerina/time;
import ballerinax/mysql;

const USER = "User";

public client class EntitiesClient {

    private final mysql:Client dbClient;

    private final map<persist:SQLClient> persistClients;

    private final record {|persist:Metadata...;|} metadata = {
        "user": {
            entityName: "User",
            tableName: `User`,
            id: {columnName: "id", 'type: int},
            name: {columnName: "name", 'type: string},
            keyFields: ["id"]
        }
    };

    public function init() returns persist:Error? {
        self.dbClient = check new (host = host, user = user, password = password, database = database, port = port);
<<<<<<< HEAD
        self.persistClients = {user: check new (self.dbClient, self.metadata.get("user").entityName, self.metadata.get("user").tableName, self.metadata.get("user").keyFields, self.metadata.get("user").fieldMetadata)};
=======
        self.persistClients = {user: check new (self.dbClient, self.metadata.get(USER)};
>>>>>>> faf3ec6b
    }

    isolated resource function get user() returns stream<User, persist:Error?> {
        stream<record {}, sql:Error?>|persist:Error result = self.persistClients.get(USER).runReadQuery(User);
        if result is persist:Error {
            return new stream<User, persist:Error?>(new UserStream((), result));
        } else {
            return new stream<User, persist:Error?>(new UserStream(result));
        }
    }
    isolated resource function get user/[int id]() returns User|persist:Error {
        return (check self.persistClients.get(USER).runReadByKeyQuery(User, id)).cloneWithType(User);
    }
    isolated resource function post user(UserInsert[] data) returns int[]|persist:Error {
        _ = check self.persistClients.get("USER").runBatchInsertQuery(data);
        return from UserInsert inserted in data
            select inserted.id;
    }
    isolated resource function put user/[int id](UserUpdate value) returns User|persist:Error {
        _ = check self.persistClients.get("USER").runUpdateQuery({"id": id}, value);
        return self->/user/[id].get();
    }
    isolated resource function delete user/[int id]() returns User|persist:Error {
        User 'object = check self->/user/[id].get();
        _ = check self.persistClients.get("USER").runDeleteQuery({"id": id});
        return 'object;
    }

    public function close() returns persist:Error? {
<<<<<<< HEAD
        sql:Error? e = self.dbClient.close();
        if e is sql:Error {
            return <persist:Error>error(e.message());
        }
=======
        _ = check self.dbClient.close();
>>>>>>> faf3ec6b
    }
}

public class UserStream {

    private stream<anydata, sql:Error?>? anydataStream;
    private persist:Error? err;

    public isolated function init(stream<anydata, sql:Error?>? anydataStream, persist:Error? err = ()) {
        self.anydataStream = anydataStream;
        self.err = err;
    }

    public isolated function next() returns record {|User value;|}|persist:Error? {
        if self.err is persist:Error {
            return <persist:Error>self.err;
        } else if self.anydataStream is stream<anydata, sql:Error?> {
            var anydataStream = <stream<anydata, sql:Error?>>self.anydataStream;
            var streamValue = anydataStream.next();
            if streamValue is () {
                return streamValue;
            } else if (streamValue is sql:Error) {
                return <persist:Error>error(streamValue.message());
            } else {
                record {|User value;|} nextRecord = {value: check streamValue.value.cloneWithType(User)};
                return nextRecord;
            }
        } else {
            return ();
        }
    }

    public isolated function close() returns persist:Error? {
        check closeEntityStream(self.anydataStream);
    }
}
<|MERGE_RESOLUTION|>--- conflicted
+++ resolved
@@ -28,11 +28,7 @@
 
     public function init() returns persist:Error? {
         self.dbClient = check new (host = host, user = user, password = password, database = database, port = port);
-<<<<<<< HEAD
-        self.persistClients = {user: check new (self.dbClient, self.metadata.get("user").entityName, self.metadata.get("user").tableName, self.metadata.get("user").keyFields, self.metadata.get("user").fieldMetadata)};
-=======
         self.persistClients = {user: check new (self.dbClient, self.metadata.get(USER)};
->>>>>>> faf3ec6b
     }
 
     isolated resource function get user() returns stream<User, persist:Error?> {
@@ -47,29 +43,22 @@
         return (check self.persistClients.get(USER).runReadByKeyQuery(User, id)).cloneWithType(User);
     }
     isolated resource function post user(UserInsert[] data) returns int[]|persist:Error {
-        _ = check self.persistClients.get("USER").runBatchInsertQuery(data);
+        _ = check self.persistClients.get(USER).runBatchInsertQuery(data);
         return from UserInsert inserted in data
             select inserted.id;
     }
     isolated resource function put user/[int id](UserUpdate value) returns User|persist:Error {
-        _ = check self.persistClients.get("USER").runUpdateQuery({"id": id}, value);
+        _ = check self.persistClients.get(USER).runUpdateQuery({"id": id}, value);
         return self->/user/[id].get();
     }
     isolated resource function delete user/[int id]() returns User|persist:Error {
         User 'object = check self->/user/[id].get();
-        _ = check self.persistClients.get("USER").runDeleteQuery({"id": id});
+        _ = check self.persistClients.get(USER).runDeleteQuery({"id": id});
         return 'object;
     }
 
     public function close() returns persist:Error? {
-<<<<<<< HEAD
-        sql:Error? e = self.dbClient.close();
-        if e is sql:Error {
-            return <persist:Error>error(e.message());
-        }
-=======
         _ = check self.dbClient.close();
->>>>>>> faf3ec6b
     }
 }
 
