// AUTO-GENERATED FILE. DO NOT MODIFY.

// This file is an auto-generated file by Ballerina persistence layer for entities.
// It should not be modified by hand.

import ballerina/persist;
import ballerina/sql;
import ballerinax/mysql;

const DATATYPE = "DataType";

public client class EntitiesClient {

    private final mysql:Client dbClient;

    private final map<persist:SQLClient> persistClients;

    private final record {|persist:Metadata...;|} metadata = {
        "datatype": {
            entityName: "DataType",
            tableName: `DataType`,
            a: {columnName: "a", 'type: int},
            b1: {columnName: "b1", 'type: string},
            c1: {columnName: "c1", 'type: int},
            d1: {columnName: "d1", 'type: boolean},
            e1: {columnName: "e1", 'type: float},
            f1: {columnName: "f1", 'type: decimal},
            j1: {columnName: "j1", 'type: time:Utc},
            k1: {columnName: "k1", 'type: time:Civil},
            l1: {columnName: "l1", 'type: time:Date},
            m1: {columnName: "m1", 'type: time:TimeOfDay},
            keyFields: ["a"]
        }
    };

    public function init() returns persist:Error? {
        self.dbClient = check new (host = host, user = user, password = password, database = database, port = port);
<<<<<<< HEAD
        self.persistClients = {datatype: check new (self.dbClient, self.metadata.get("datatype").entityName, self.metadata.get("datatype").tableName, self.metadata.get("datatype").keyFields, self.metadata.get("datatype").fieldMetadata)};
=======
        self.persistClients = {datatype: check new (self.dbClient, self.metadata.get(DATATYPE)};
>>>>>>> faf3ec6b
    }

    isolated resource function get datatype() returns stream<DataType, persist:Error?> {
        stream<record {}, sql:Error?>|persist:Error result = self.persistClients.get(DATATYPE).runReadQuery(DataType);
        if result is persist:Error {
            return new stream<DataType, persist:Error?>(new DataTypeStream((), result));
        } else {
            return new stream<DataType, persist:Error?>(new DataTypeStream(result));
        }
    }
    isolated resource function get datatype/[int a]() returns DataType|persist:Error {
        return (check self.persistClients.get(DATATYPE).runReadByKeyQuery(DataType, a)).cloneWithType(DataType);
    }
    isolated resource function post datatype(DataTypeInsert[] data) returns int[]|persist:Error {
        _ = check self.persistClients.get("DATATYPE").runBatchInsertQuery(data);
        return from DataTypeInsert inserted in data
            select inserted.a;
    }
    isolated resource function put datatype/[int a](DataTypeUpdate value) returns DataType|persist:Error {
        _ = check self.persistClients.get("DATATYPE").runUpdateQuery({"a": a}, value);
        return self->/datatype/[a].get();
    }
    isolated resource function delete datatype/[int a]() returns DataType|persist:Error {
        DataType 'object = check self->/datatype/[a].get();
        _ = check self.persistClients.get("DATATYPE").runDeleteQuery({"a": a});
        return 'object;
    }

    public function close() returns persist:Error? {
<<<<<<< HEAD
        sql:Error? e = self.dbClient.close();
        if e is sql:Error {
            return <persist:Error>error(e.message());
        }
=======
        _ = check self.dbClient.close();
>>>>>>> faf3ec6b
    }
}

public class DataTypeStream {

    private stream<anydata, sql:Error?>? anydataStream;
    private persist:Error? err;

    public isolated function init(stream<anydata, sql:Error?>? anydataStream, persist:Error? err = ()) {
        self.anydataStream = anydataStream;
        self.err = err;
    }

    public isolated function next() returns record {|DataType value;|}|persist:Error? {
        if self.err is persist:Error {
            return <persist:Error>self.err;
        } else if self.anydataStream is stream<anydata, sql:Error?> {
            var anydataStream = <stream<anydata, sql:Error?>>self.anydataStream;
            var streamValue = anydataStream.next();
            if streamValue is () {
                return streamValue;
            } else if (streamValue is sql:Error) {
                return <persist:Error>error(streamValue.message());
            } else {
                record {|DataType value;|} nextRecord = {value: check streamValue.value.cloneWithType(DataType)};
                return nextRecord;
            }
        } else {
            return ();
        }
    }

    public isolated function close() returns persist:Error? {
        check closeEntityStream(self.anydataStream);
    }
}
<|MERGE_RESOLUTION|>--- conflicted
+++ resolved
@@ -35,11 +35,7 @@
 
     public function init() returns persist:Error? {
         self.dbClient = check new (host = host, user = user, password = password, database = database, port = port);
-<<<<<<< HEAD
-        self.persistClients = {datatype: check new (self.dbClient, self.metadata.get("datatype").entityName, self.metadata.get("datatype").tableName, self.metadata.get("datatype").keyFields, self.metadata.get("datatype").fieldMetadata)};
-=======
         self.persistClients = {datatype: check new (self.dbClient, self.metadata.get(DATATYPE)};
->>>>>>> faf3ec6b
     }
 
     isolated resource function get datatype() returns stream<DataType, persist:Error?> {
@@ -54,29 +50,22 @@
         return (check self.persistClients.get(DATATYPE).runReadByKeyQuery(DataType, a)).cloneWithType(DataType);
     }
     isolated resource function post datatype(DataTypeInsert[] data) returns int[]|persist:Error {
-        _ = check self.persistClients.get("DATATYPE").runBatchInsertQuery(data);
+        _ = check self.persistClients.get(DATATYPE).runBatchInsertQuery(data);
         return from DataTypeInsert inserted in data
             select inserted.a;
     }
     isolated resource function put datatype/[int a](DataTypeUpdate value) returns DataType|persist:Error {
-        _ = check self.persistClients.get("DATATYPE").runUpdateQuery({"a": a}, value);
+        _ = check self.persistClients.get(DATATYPE).runUpdateQuery({"a": a}, value);
         return self->/datatype/[a].get();
     }
     isolated resource function delete datatype/[int a]() returns DataType|persist:Error {
         DataType 'object = check self->/datatype/[a].get();
-        _ = check self.persistClients.get("DATATYPE").runDeleteQuery({"a": a});
+        _ = check self.persistClients.get(DATATYPE).runDeleteQuery({"a": a});
         return 'object;
     }
 
     public function close() returns persist:Error? {
-<<<<<<< HEAD
-        sql:Error? e = self.dbClient.close();
-        if e is sql:Error {
-            return <persist:Error>error(e.message());
-        }
-=======
         _ = check self.dbClient.close();
->>>>>>> faf3ec6b
     }
 }
 
