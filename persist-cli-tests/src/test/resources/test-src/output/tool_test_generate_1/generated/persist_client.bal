// AUTO-GENERATED FILE. DO NOT MODIFY.

// This file is an auto-generated file by Ballerina persistence layer for model.
// It should not be modified by hand.

import ballerina/persist;
import ballerina/jballerina.java;
import ballerinax/mysql;

const EMPLOYEE = "employees";
const WORKSPACE = "workspaces";
const BUILDING = "buildings";
const DEPARTMENT = "departments";

public client class Client {
    *persist:AbstractPersistClient;

    private final mysql:Client dbClient;

    private final map<persist:SQLClient> persistClients;

    private final record {|persist:Metadata...;|} metadata = {
        "employees": {
            entityName: "Employee",
            tableName: `Employee`,
            fieldMetadata: {
<<<<<<< HEAD
                empNo: {columnName: "empNo"},
                firstName: {columnName: "firstName"},
                lastName: {columnName: "lastName"},
                birthDate: {columnName: "birthDate"},
                gender: {columnName: "gender"},
                hireDate: {columnName: "hireDate"},
                departmentDeptNo: {columnName: "departmentDeptNo"},
                "department.deptNo": {relation: {entityName: "department", refField: "deptNo"}},
                "department.deptName": {relation: {entityName: "department", refField: "deptName"}},
                "workspace.workspaceId": {relation: {entityName: "workspace", refField: "workspaceId"}},
                "workspace.workspaceType": {relation: {entityName: "workspace", refField: "workspaceType"}},
                "workspace.buildingBuildingCode": {relation: {entityName: "location", refField: "buildingBuildingCode"}},
                "workspace.employeeEmpNo": {relation: {entityName: "employee", refField: "employeeEmpNo"}}
            },
            keyFields: ["empNo"],
            joinMetadata: {
                department: {entity: Department, fieldName: "department", refTable: "Department", refColumns: ["deptNo"], joinColumns: ["departmentDeptNo"], 'type: persist:ONE_TO_MANY},
                workspace: {entity: Workspace, fieldName: "workspace", refTable: "Workspace", refColumns: ["deptNo", "employeeEmpNo"], joinColumns: ["departmentDeptNo", "empNo"], 'type: persist:ONE_TO_ONE}
            }
=======
                buildingCode: {columnName: "buildingCode"},
                city: {columnName: "city"},
                state: {columnName: "state"},
                country: {columnName: "country"},
                postalCode: {columnName: "postalCode"},
                "workspaces[].workspaceId": {relation: {entityName: "workspaces", refField: "workspaceId"}},
                "workspaces[].workspaceType": {relation: {entityName: "workspaces", refField: "workspaceType"}},
                "workspaces[].locationBuildingCode": {relation: {entityName: "location", refField: "locationBuildingCode"}},
                "workspaces[].employeeEmpNo": {relation: {entityName: "employee", refField: "employeeEmpNo"}}
            },
            keyFields: ["buildingCode"],
            joinMetadata: {workspaces: {entity: Workspace, fieldName: "workspaces", refTable: "Workspace", refColumns: ["locationBuildingCode"], joinColumns: ["buildingCode"], 'type: persist:MANY_TO_ONE}}
>>>>>>> 12b7b62d
        },
        "workspaces": {
            entityName: "Workspace",
            tableName: `Workspace`,
            fieldMetadata: {
                workspaceId: {columnName: "workspaceId"},
                workspaceType: {columnName: "workspaceType"},
                locationBuildingCode: {columnName: "locationBuildingCode"},
                employeeEmpNo: {columnName: "employeeEmpNo"},
                "location.buildingCode": {relation: {entityName: "location", refField: "buildingCode"}},
                "location.city": {relation: {entityName: "location", refField: "city"}},
                "location.state": {relation: {entityName: "location", refField: "state"}},
                "location.country": {relation: {entityName: "location", refField: "country"}},
                "location.postalCode": {relation: {entityName: "location", refField: "postalCode"}},
                "employee.empNo": {relation: {entityName: "employee", refField: "empNo"}},
                "employee.firstName": {relation: {entityName: "employee", refField: "firstName"}},
                "employee.lastName": {relation: {entityName: "employee", refField: "lastName"}},
                "employee.birthDate": {relation: {entityName: "employee", refField: "birthDate"}},
                "employee.gender": {relation: {entityName: "employee", refField: "gender"}},
                "employee.hireDate": {relation: {entityName: "employee", refField: "hireDate"}},
                "employee.departmentDeptNo": {relation: {entityName: "department", refField: "departmentDeptNo"}}
            },
            keyFields: ["workspaceId"],
            joinMetadata: {
                location: {entity: Building, fieldName: "location", refTable: "Building", refColumns: ["buildingCode"], joinColumns: ["locationBuildingCode"], 'type: persist:ONE_TO_MANY},
                employee: {entity: Employee, fieldName: "employee", refTable: "Employee", refColumns: ["empNo"], joinColumns: ["employeeEmpNo"], 'type: persist:ONE_TO_ONE}
            }
        },
        "buildings": {
            entityName: "Building",
            tableName: `Building`,
            fieldMetadata: {
                buildingCode: {columnName: "buildingCode"},
                city: {columnName: "city"},
                state: {columnName: "state"},
                country: {columnName: "country"},
                postalCode: {columnName: "postalCode"},
                "workspaces[].workspaceId": {relation: {entityName: "workspaces", refField: "workspaceId"}},
                "workspaces[].workspaceType": {relation: {entityName: "workspaces", refField: "workspaceType"}},
                "workspaces[].buildingBuildingCode": {relation: {entityName: "location", refField: "buildingBuildingCode"}},
                "workspaces[].employeeEmpNo": {relation: {entityName: "employee", refField: "employeeEmpNo"}}
            },
            keyFields: ["buildingCode"],
            joinMetadata: {workspaces: {entity: Workspace, fieldName: "workspaces", refTable: "Workspace", refColumns: ["buildingBuildingCode"], joinColumns: ["buildingCode"], 'type: persist:MANY_TO_ONE}}
        },
        "departments": {
            entityName: "Department",
            tableName: `Department`,
            fieldMetadata: {
                deptNo: {columnName: "deptNo"},
                deptName: {columnName: "deptName"},
                "employees[].empNo": {relation: {entityName: "employees", refField: "empNo"}},
                "employees[].firstName": {relation: {entityName: "employees", refField: "firstName"}},
                "employees[].lastName": {relation: {entityName: "employees", refField: "lastName"}},
                "employees[].birthDate": {relation: {entityName: "employees", refField: "birthDate"}},
                "employees[].gender": {relation: {entityName: "employees", refField: "gender"}},
                "employees[].hireDate": {relation: {entityName: "employees", refField: "hireDate"}},
                "employees[].departmentDeptNo": {relation: {entityName: "department", refField: "departmentDeptNo"}}
            },
            keyFields: ["deptNo"],
            joinMetadata: {employees: {entity: Employee, fieldName: "employees", refTable: "Employee", refColumns: ["departmentDeptNo"], joinColumns: ["deptNo"], 'type: persist:MANY_TO_ONE}}
<<<<<<< HEAD
=======
        },
        "employees": {
            entityName: "Employee",
            tableName: `Employee`,
            fieldMetadata: {
                empNo: {columnName: "empNo"},
                firstName: {columnName: "firstName"},
                lastName: {columnName: "lastName"},
                birthDate: {columnName: "birthDate"},
                gender: {columnName: "gender"},
                hireDate: {columnName: "hireDate"},
                departmentDeptNo: {columnName: "departmentDeptNo"},
                "department.deptNo": {relation: {entityName: "department", refField: "deptNo"}},
                "department.deptName": {relation: {entityName: "department", refField: "deptName"}},
                "workspace.workspaceId": {relation: {entityName: "workspace", refField: "workspaceId"}},
                "workspace.workspaceType": {relation: {entityName: "workspace", refField: "workspaceType"}},
                "workspace.locationBuildingCode": {relation: {entityName: "location", refField: "locationBuildingCode"}},
                "workspace.employeeEmpNo": {relation: {entityName: "employee", refField: "employeeEmpNo"}}
            },
            keyFields: ["empNo"],
            joinMetadata: {
                department: {entity: Department, fieldName: "department", refTable: "Department", refColumns: ["deptNo"], joinColumns: ["departmentDeptNo"], 'type: persist:ONE_TO_MANY},
                workspace: {entity: Workspace, fieldName: "workspace", refTable: "Workspace", refColumns: ["employeeEmpNo"], joinColumns: ["empNo"], 'type: persist:ONE_TO_ONE}
            }
>>>>>>> 12b7b62d
        }
    };

    public function init() returns persist:Error? {
        mysql:Client|error dbClient = new (host = host, user = user, password = password, database = database, port = port);
        if dbClient is error {
            return <persist:Error>error(dbClient.message());
        }
        self.dbClient = dbClient;
        self.persistClients = {
            employees: check new (self.dbClient, self.metadata.get(EMPLOYEE)),
            workspaces: check new (self.dbClient, self.metadata.get(WORKSPACE)),
            buildings: check new (self.dbClient, self.metadata.get(BUILDING)),
            departments: check new (self.dbClient, self.metadata.get(DEPARTMENT))
        };
    }

    isolated resource function get employees(EmployeeTargetType targetType = <>) returns stream<targetType, persist:Error?> = @java:Method {
        'class: "io.ballerina.stdlib.persist.QueryProcessor",
        name: "query"
    } external;

    isolated resource function get employees/[string empNo](EmployeeTargetType targetType = <>) returns targetType|persist:Error = @java:Method {
        'class: "io.ballerina.stdlib.persist.QueryProcessor",
        name: "queryOne"
    } external;

    isolated resource function post employees(EmployeeInsert[] data) returns string[]|persist:Error {
        _ = check self.persistClients.get(EMPLOYEE).runBatchInsertQuery(data);
        return from EmployeeInsert inserted in data
            select inserted.empNo;
    }

    isolated resource function put employees/[string empNo](EmployeeUpdate value) returns Employee|persist:Error {
        _ = check self.persistClients.get(EMPLOYEE).runUpdateQuery(empNo, value);
        return self->/employees/[empNo].get();
    }

    isolated resource function delete employees/[string empNo]() returns Employee|persist:Error {
        Employee result = check self->/employees/[empNo].get();
        _ = check self.persistClients.get(EMPLOYEE).runDeleteQuery(empNo);
        return result;
    }

    isolated resource function get workspaces(WorkspaceTargetType targetType = <>) returns stream<targetType, persist:Error?> = @java:Method {
        'class: "io.ballerina.stdlib.persist.QueryProcessor",
        name: "query"
    } external;

    isolated resource function get workspaces/[string workspaceId](WorkspaceTargetType targetType = <>) returns targetType|persist:Error = @java:Method {
        'class: "io.ballerina.stdlib.persist.QueryProcessor",
        name: "queryOne"
    } external;

    isolated resource function post workspaces(WorkspaceInsert[] data) returns string[]|persist:Error {
        _ = check self.persistClients.get(WORKSPACE).runBatchInsertQuery(data);
        return from WorkspaceInsert inserted in data
            select inserted.workspaceId;
    }

    isolated resource function put workspaces/[string workspaceId](WorkspaceUpdate value) returns Workspace|persist:Error {
        _ = check self.persistClients.get(WORKSPACE).runUpdateQuery(workspaceId, value);
        return self->/workspaces/[workspaceId].get();
    }

    isolated resource function delete workspaces/[string workspaceId]() returns Workspace|persist:Error {
        Workspace result = check self->/workspaces/[workspaceId].get();
        _ = check self.persistClients.get(WORKSPACE).runDeleteQuery(workspaceId);
        return result;
    }

    isolated resource function get buildings(BuildingTargetType targetType = <>) returns stream<targetType, persist:Error?> = @java:Method {
        'class: "io.ballerina.stdlib.persist.QueryProcessor",
        name: "query"
    } external;

    isolated resource function get buildings/[string buildingCode](BuildingTargetType targetType = <>) returns targetType|persist:Error = @java:Method {
        'class: "io.ballerina.stdlib.persist.QueryProcessor",
        name: "queryOne"
    } external;

    isolated resource function post buildings(BuildingInsert[] data) returns string[]|persist:Error {
        _ = check self.persistClients.get(BUILDING).runBatchInsertQuery(data);
        return from BuildingInsert inserted in data
            select inserted.buildingCode;
    }

    isolated resource function put buildings/[string buildingCode](BuildingUpdate value) returns Building|persist:Error {
        _ = check self.persistClients.get(BUILDING).runUpdateQuery(buildingCode, value);
        return self->/buildings/[buildingCode].get();
    }

    isolated resource function delete buildings/[string buildingCode]() returns Building|persist:Error {
        Building result = check self->/buildings/[buildingCode].get();
        _ = check self.persistClients.get(BUILDING).runDeleteQuery(buildingCode);
        return result;
    }

    isolated resource function get departments(DepartmentTargetType targetType = <>) returns stream<targetType, persist:Error?> = @java:Method {
        'class: "io.ballerina.stdlib.persist.QueryProcessor",
        name: "query"
    } external;

    isolated resource function get departments/[string deptNo](DepartmentTargetType targetType = <>) returns targetType|persist:Error = @java:Method {
        'class: "io.ballerina.stdlib.persist.QueryProcessor",
        name: "queryOne"
    } external;

    isolated resource function post departments(DepartmentInsert[] data) returns string[]|persist:Error {
        _ = check self.persistClients.get(DEPARTMENT).runBatchInsertQuery(data);
        return from DepartmentInsert inserted in data
            select inserted.deptNo;
    }

    isolated resource function put departments/[string deptNo](DepartmentUpdate value) returns Department|persist:Error {
        _ = check self.persistClients.get(DEPARTMENT).runUpdateQuery(deptNo, value);
        return self->/departments/[deptNo].get();
    }

    isolated resource function delete departments/[string deptNo]() returns Department|persist:Error {
        Department result = check self->/departments/[deptNo].get();
        _ = check self.persistClients.get(DEPARTMENT).runDeleteQuery(deptNo);
        return result;
    }

    public function close() returns persist:Error? {
        error? result = self.dbClient.close();
        if result is error {
            return <persist:Error>error(result.message());
        }
        return result;
    }
}
<|MERGE_RESOLUTION|>--- conflicted
+++ resolved
@@ -24,7 +24,6 @@
             entityName: "Employee",
             tableName: `Employee`,
             fieldMetadata: {
-<<<<<<< HEAD
                 empNo: {columnName: "empNo"},
                 firstName: {columnName: "firstName"},
                 lastName: {columnName: "lastName"},
@@ -36,28 +35,14 @@
                 "department.deptName": {relation: {entityName: "department", refField: "deptName"}},
                 "workspace.workspaceId": {relation: {entityName: "workspace", refField: "workspaceId"}},
                 "workspace.workspaceType": {relation: {entityName: "workspace", refField: "workspaceType"}},
-                "workspace.buildingBuildingCode": {relation: {entityName: "location", refField: "buildingBuildingCode"}},
+                "workspace.locationBuildingCode": {relation: {entityName: "location", refField: "locationBuildingCode"}},
                 "workspace.employeeEmpNo": {relation: {entityName: "employee", refField: "employeeEmpNo"}}
             },
             keyFields: ["empNo"],
             joinMetadata: {
                 department: {entity: Department, fieldName: "department", refTable: "Department", refColumns: ["deptNo"], joinColumns: ["departmentDeptNo"], 'type: persist:ONE_TO_MANY},
-                workspace: {entity: Workspace, fieldName: "workspace", refTable: "Workspace", refColumns: ["deptNo", "employeeEmpNo"], joinColumns: ["departmentDeptNo", "empNo"], 'type: persist:ONE_TO_ONE}
+                workspace: {entity: Workspace, fieldName: "workspace", refTable: "Workspace", refColumns: ["employeeEmpNo"], joinColumns: ["empNo"], 'type: persist:ONE_TO_ONE}
             }
-=======
-                buildingCode: {columnName: "buildingCode"},
-                city: {columnName: "city"},
-                state: {columnName: "state"},
-                country: {columnName: "country"},
-                postalCode: {columnName: "postalCode"},
-                "workspaces[].workspaceId": {relation: {entityName: "workspaces", refField: "workspaceId"}},
-                "workspaces[].workspaceType": {relation: {entityName: "workspaces", refField: "workspaceType"}},
-                "workspaces[].locationBuildingCode": {relation: {entityName: "location", refField: "locationBuildingCode"}},
-                "workspaces[].employeeEmpNo": {relation: {entityName: "employee", refField: "employeeEmpNo"}}
-            },
-            keyFields: ["buildingCode"],
-            joinMetadata: {workspaces: {entity: Workspace, fieldName: "workspaces", refTable: "Workspace", refColumns: ["locationBuildingCode"], joinColumns: ["buildingCode"], 'type: persist:MANY_TO_ONE}}
->>>>>>> 12b7b62d
         },
         "workspaces": {
             entityName: "Workspace",
@@ -97,11 +82,11 @@
                 postalCode: {columnName: "postalCode"},
                 "workspaces[].workspaceId": {relation: {entityName: "workspaces", refField: "workspaceId"}},
                 "workspaces[].workspaceType": {relation: {entityName: "workspaces", refField: "workspaceType"}},
-                "workspaces[].buildingBuildingCode": {relation: {entityName: "location", refField: "buildingBuildingCode"}},
+                "workspaces[].locationBuildingCode": {relation: {entityName: "location", refField: "locationBuildingCode"}},
                 "workspaces[].employeeEmpNo": {relation: {entityName: "employee", refField: "employeeEmpNo"}}
             },
             keyFields: ["buildingCode"],
-            joinMetadata: {workspaces: {entity: Workspace, fieldName: "workspaces", refTable: "Workspace", refColumns: ["buildingBuildingCode"], joinColumns: ["buildingCode"], 'type: persist:MANY_TO_ONE}}
+            joinMetadata: {workspaces: {entity: Workspace, fieldName: "workspaces", refTable: "Workspace", refColumns: ["locationBuildingCode"], joinColumns: ["buildingCode"], 'type: persist:MANY_TO_ONE}}
         },
         "departments": {
             entityName: "Department",
@@ -119,33 +104,6 @@
             },
             keyFields: ["deptNo"],
             joinMetadata: {employees: {entity: Employee, fieldName: "employees", refTable: "Employee", refColumns: ["departmentDeptNo"], joinColumns: ["deptNo"], 'type: persist:MANY_TO_ONE}}
-<<<<<<< HEAD
-=======
-        },
-        "employees": {
-            entityName: "Employee",
-            tableName: `Employee`,
-            fieldMetadata: {
-                empNo: {columnName: "empNo"},
-                firstName: {columnName: "firstName"},
-                lastName: {columnName: "lastName"},
-                birthDate: {columnName: "birthDate"},
-                gender: {columnName: "gender"},
-                hireDate: {columnName: "hireDate"},
-                departmentDeptNo: {columnName: "departmentDeptNo"},
-                "department.deptNo": {relation: {entityName: "department", refField: "deptNo"}},
-                "department.deptName": {relation: {entityName: "department", refField: "deptName"}},
-                "workspace.workspaceId": {relation: {entityName: "workspace", refField: "workspaceId"}},
-                "workspace.workspaceType": {relation: {entityName: "workspace", refField: "workspaceType"}},
-                "workspace.locationBuildingCode": {relation: {entityName: "location", refField: "locationBuildingCode"}},
-                "workspace.employeeEmpNo": {relation: {entityName: "employee", refField: "employeeEmpNo"}}
-            },
-            keyFields: ["empNo"],
-            joinMetadata: {
-                department: {entity: Department, fieldName: "department", refTable: "Department", refColumns: ["deptNo"], joinColumns: ["departmentDeptNo"], 'type: persist:ONE_TO_MANY},
-                workspace: {entity: Workspace, fieldName: "workspace", refTable: "Workspace", refColumns: ["employeeEmpNo"], joinColumns: ["empNo"], 'type: persist:ONE_TO_ONE}
-            }
->>>>>>> 12b7b62d
         }
     };
 
