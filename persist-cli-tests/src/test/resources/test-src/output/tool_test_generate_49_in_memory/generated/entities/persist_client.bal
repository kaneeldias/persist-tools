// AUTO-GENERATED FILE. DO NOT MODIFY.

// This file is an auto-generated file by Ballerina persistence layer for model.
// It should not be modified by hand.

import ballerina/persist;
import ballerina/jballerina.java;

const WORKSPACE = "workspaces";
const BUILDING = "buildings";
const DEPARTMENT = "departments";
const ORDER_ITEM = "orderitems";
const EMPLOYEE = "employees";
final isolated table<Workspace> key(workspaceId, workspaceType) workspacesTable = table [];
final isolated table<Building> key(buildingCode) buildingsTable = table [];
final isolated table<Department> key(deptNo, deptName) departmentsTable = table [];
final isolated table<OrderItem> key(orderId, itemId) orderitemsTable = table [];
final isolated table<Employee> key(empNo, firstName) employeesTable = table [];

public isolated client class Client {
    *persist:AbstractPersistClient;

    private final map<persist:InMemoryClient> persistClients = {};

    public function init() returns persist:Error? {
        final map<persist:TableMetadata> metadata = {
            [WORKSPACE] : {
                keyFields: ["workspaceId", "workspaceType"],
                query: queryWorkspaces,
                queryOne: queryOneWorkspaces,
                associationsMethods: {"employees": queryWorkspacesEmployees}
            },
            [BUILDING] : {
                keyFields: ["buildingCode"],
                query: queryBuildings,
                queryOne: queryOneBuildings,
                associationsMethods: {"workspaces": queryBuildingsWorkspaces}
            },
            [DEPARTMENT] : {
                keyFields: ["deptNo", "deptName"],
                query: queryDepartments,
                queryOne: queryOneDepartments,
                associationsMethods: {"employees": queryDepartmentsEmployees}
            },
            [ORDER_ITEM] : {
                keyFields: ["orderId", "itemId"],
                query: queryOrderitems,
                queryOne: queryOneOrderitems
            },
            [EMPLOYEE] : {
                keyFields: ["empNo", "firstName"],
                query: queryEmployees,
                queryOne: queryOneEmployees
            }
        };
        self.persistClients[WORKSPACE] = check new (metadata.get(WORKSPACE));
        self.persistClients[BUILDING] = check new (metadata.get(BUILDING));
        self.persistClients[DEPARTMENT] = check new (metadata.get(DEPARTMENT));
        self.persistClients[ORDER_ITEM] = check new (metadata.get(ORDER_ITEM));
        self.persistClients[EMPLOYEE] = check new (metadata.get(EMPLOYEE));
    }

    isolated resource function get workspaces(WorkspaceTargetType targetType = <>) returns stream<targetType, persist:Error?> = @java:Method {
        'class: "io.ballerina.stdlib.persist.datastore.InMemoryProcessor",
        name: "query"
    } external;

    isolated resource function get workspaces/[string workspaceId]/[string workspaceType](WorkspaceTargetType targetType = <>) returns targetType|persist:Error = @java:Method {
        'class: "io.ballerina.stdlib.persist.datastore.InMemoryProcessor",
        name: "queryOne"
    } external;

    isolated resource function post workspaces(WorkspaceInsert[] data) returns [string, string][]|persist:Error {
        [string, string][] keys = [];
        foreach WorkspaceInsert value in data {
            lock {
                if workspacesTable.hasKey([value.workspaceId, value.workspaceType]) {
                    return <persist:DuplicateKeyError>error("Duplicate key: " + [value.workspaceId, value.workspaceType].toString());
                }
                workspacesTable.put(value.clone());
            }
            keys.push([value.workspaceId, value.workspaceType]);
        }
        return keys;
    }

    isolated resource function put workspaces/[string workspaceId]/[string workspaceType](WorkspaceUpdate value) returns Workspace|persist:Error {
        lock {
            if !workspacesTable.hasKey([workspaceId, workspaceType]) {
                return <persist:InvalidKeyError>error("Not found: " + [workspaceId, workspaceType].toString());
            }
            Workspace workspace = workspacesTable.get([workspaceId, workspaceType]);
            foreach var [k, v] in value.clone().entries() {
                workspace[k] = v;
            }
            workspacesTable.put(workspace);
            return workspace.clone();
        }
    }

    isolated resource function delete workspaces/[string workspaceId]/[string workspaceType]() returns Workspace|persist:Error {
        lock {
            if !workspacesTable.hasKey([workspaceId, workspaceType]) {
                return <persist:InvalidKeyError>error("Not found: " + [workspaceId, workspaceType].toString());
            }
            return workspacesTable.remove([workspaceId, workspaceType]).clone();
        }
<<<<<<< HEAD
        return self.workspaces.remove([workspaceId, workspaceType]);
    }

    private function queryWorkspaces(string[] fields) returns stream<record {}, persist:Error?> {
        return from record {} 'object in self.workspaces
            outer join var building in self.buildings on ['object.locationBuildingCode] equals [building?.buildingCode]
            select persist:filterRecord({
                ...'object,
                "building": building
            }, fields);
    }

    private function queryOneWorkspaces(anydata key) returns record {}|persist:InvalidKeyError {
        from record {} 'object in self.workspaces
        where self.persistClients.get(WORKSPACE).getKey('object) == key
        outer join var building in self.buildings on ['object.locationBuildingCode] equals [building?.buildingCode]
        do {
            return {
                ...'object,
                "building": building
            };
        };
        return <persist:InvalidKeyError>error("Invalid key: " + key.toString());
=======
>>>>>>> 13e4e530
    }

    isolated resource function get buildings(BuildingTargetType targetType = <>) returns stream<targetType, persist:Error?> = @java:Method {
        'class: "io.ballerina.stdlib.persist.datastore.InMemoryProcessor",
        name: "query"
    } external;

    isolated resource function get buildings/[string buildingCode](BuildingTargetType targetType = <>) returns targetType|persist:Error = @java:Method {
        'class: "io.ballerina.stdlib.persist.datastore.InMemoryProcessor",
        name: "queryOne"
    } external;

    isolated resource function post buildings(BuildingInsert[] data) returns string[]|persist:Error {
        string[] keys = [];
        foreach BuildingInsert value in data {
            lock {
                if buildingsTable.hasKey(value.buildingCode) {
                    return <persist:DuplicateKeyError>error("Duplicate key: " + value.buildingCode.toString());
                }
                buildingsTable.put(value.clone());
            }
            keys.push(value.buildingCode);
        }
        return keys;
    }

    isolated resource function put buildings/[string buildingCode](BuildingUpdate value) returns Building|persist:Error {
        lock {
            if !buildingsTable.hasKey(buildingCode) {
                return <persist:InvalidKeyError>error("Not found: " + buildingCode.toString());
            }
            Building building = buildingsTable.get(buildingCode);
            foreach var [k, v] in value.clone().entries() {
                building[k] = v;
            }
            buildingsTable.put(building);
            return building.clone();
        }
    }

    isolated resource function delete buildings/[string buildingCode]() returns Building|persist:Error {
        lock {
            if !buildingsTable.hasKey(buildingCode) {
                return <persist:InvalidKeyError>error("Not found: " + buildingCode.toString());
            }
            return buildingsTable.remove(buildingCode).clone();
        }
    }

    isolated resource function get departments(DepartmentTargetType targetType = <>) returns stream<targetType, persist:Error?> = @java:Method {
        'class: "io.ballerina.stdlib.persist.datastore.InMemoryProcessor",
        name: "query"
    } external;

    isolated resource function get departments/[string deptNo]/[string deptName](DepartmentTargetType targetType = <>) returns targetType|persist:Error = @java:Method {
        'class: "io.ballerina.stdlib.persist.datastore.InMemoryProcessor",
        name: "queryOne"
    } external;

    isolated resource function post departments(DepartmentInsert[] data) returns [string, string][]|persist:Error {
        [string, string][] keys = [];
        foreach DepartmentInsert value in data {
            lock {
                if departmentsTable.hasKey([value.deptNo, value.deptName]) {
                    return <persist:DuplicateKeyError>error("Duplicate key: " + [value.deptNo, value.deptName].toString());
                }
                departmentsTable.put(value.clone());
            }
            keys.push([value.deptNo, value.deptName]);
        }
        return keys;
    }

    isolated resource function put departments/[string deptNo]/[string deptName](DepartmentUpdate value) returns Department|persist:Error {
        lock {
            if !departmentsTable.hasKey([deptNo, deptName]) {
                return <persist:InvalidKeyError>error("Not found: " + [deptNo, deptName].toString());
            }
            Department department = departmentsTable.get([deptNo, deptName]);
            foreach var [k, v] in value.clone().entries() {
                department[k] = v;
            }
            departmentsTable.put(department);
            return department.clone();
        }
    }

    isolated resource function delete departments/[string deptNo]/[string deptName]() returns Department|persist:Error {
        lock {
            if !departmentsTable.hasKey([deptNo, deptName]) {
                return <persist:InvalidKeyError>error("Not found: " + [deptNo, deptName].toString());
            }
            return departmentsTable.remove([deptNo, deptName]).clone();
        }
    }

    isolated resource function get orderitems(OrderItemTargetType targetType = <>) returns stream<targetType, persist:Error?> = @java:Method {
        'class: "io.ballerina.stdlib.persist.datastore.InMemoryProcessor",
        name: "query"
    } external;

    isolated resource function get orderitems/[string orderId]/[string itemId](OrderItemTargetType targetType = <>) returns targetType|persist:Error = @java:Method {
        'class: "io.ballerina.stdlib.persist.datastore.InMemoryProcessor",
        name: "queryOne"
    } external;

    isolated resource function post orderitems(OrderItemInsert[] data) returns [string, string][]|persist:Error {
        [string, string][] keys = [];
        foreach OrderItemInsert value in data {
            lock {
                if orderitemsTable.hasKey([value.orderId, value.itemId]) {
                    return <persist:DuplicateKeyError>error("Duplicate key: " + [value.orderId, value.itemId].toString());
                }
                orderitemsTable.put(value.clone());
            }
            keys.push([value.orderId, value.itemId]);
        }
        return keys;
    }

    isolated resource function put orderitems/[string orderId]/[string itemId](OrderItemUpdate value) returns OrderItem|persist:Error {
        lock {
            if !orderitemsTable.hasKey([orderId, itemId]) {
                return <persist:InvalidKeyError>error("Not found: " + [orderId, itemId].toString());
            }
            OrderItem orderitem = orderitemsTable.get([orderId, itemId]);
            foreach var [k, v] in value.clone().entries() {
                orderitem[k] = v;
            }
            orderitemsTable.put(orderitem);
            return orderitem.clone();
        }
    }

    isolated resource function delete orderitems/[string orderId]/[string itemId]() returns OrderItem|persist:Error {
        lock {
            if !orderitemsTable.hasKey([orderId, itemId]) {
                return <persist:InvalidKeyError>error("Not found: " + [orderId, itemId].toString());
            }
            return orderitemsTable.remove([orderId, itemId]).clone();
        }
    }

    isolated resource function get employees(EmployeeTargetType targetType = <>) returns stream<targetType, persist:Error?> = @java:Method {
        'class: "io.ballerina.stdlib.persist.datastore.InMemoryProcessor",
        name: "query"
    } external;

    isolated resource function get employees/[string empNo]/[string firstName](EmployeeTargetType targetType = <>) returns targetType|persist:Error = @java:Method {
        'class: "io.ballerina.stdlib.persist.datastore.InMemoryProcessor",
        name: "queryOne"
    } external;

    isolated resource function post employees(EmployeeInsert[] data) returns [string, string][]|persist:Error {
        [string, string][] keys = [];
        foreach EmployeeInsert value in data {
            lock {
                if employeesTable.hasKey([value.empNo, value.firstName]) {
                    return <persist:DuplicateKeyError>error("Duplicate key: " + [value.empNo, value.firstName].toString());
                }
                employeesTable.put(value.clone());
            }
            keys.push([value.empNo, value.firstName]);
        }
        return keys;
    }

    isolated resource function put employees/[string empNo]/[string firstName](EmployeeUpdate value) returns Employee|persist:Error {
        lock {
            if !employeesTable.hasKey([empNo, firstName]) {
                return <persist:InvalidKeyError>error("Not found: " + [empNo, firstName].toString());
            }
            Employee employee = employeesTable.get([empNo, firstName]);
            foreach var [k, v] in value.clone().entries() {
                employee[k] = v;
            }
            employeesTable.put(employee);
            return employee.clone();
        }
    }

    isolated resource function delete employees/[string empNo]/[string firstName]() returns Employee|persist:Error {
        lock {
            if !employeesTable.hasKey([empNo, firstName]) {
                return <persist:InvalidKeyError>error("Not found: " + [empNo, firstName].toString());
            }
            return employeesTable.remove([empNo, firstName]).clone();
        }
    }

<<<<<<< HEAD
    private function queryEmployees(string[] fields) returns stream<record {}, persist:Error?> {
        return from record {} 'object in self.employees
            outer join var department in self.departments on ['object.departmentDeptNo, 'object.departmentDeptName] equals [department?.deptNo, department?.deptName]
            outer join var workspace in self.workspaces on ['object.workspaceWorkspaceId, 'object.workspaceWorkspaceType] equals [workspace?.workspaceId, workspace?.workspaceType]
            select persist:filterRecord({
                ...'object,
                "department": department,
                "workspace": workspace
            }, fields);
=======
    public function close() returns persist:Error? {
        return ();
>>>>>>> 13e4e530
    }
}

<<<<<<< HEAD
    private function queryOneEmployees(anydata key) returns record {}|persist:InvalidKeyError {
        from record {} 'object in self.employees
        where self.persistClients.get(EMPLOYEE).getKey('object) == key
        outer join var department in self.departments on ['object.departmentDeptNo, 'object.departmentDeptName] equals [department?.deptNo, department?.deptName]
        outer join var workspace in self.workspaces on ['object.workspaceWorkspaceId, 'object.workspaceWorkspaceType] equals [workspace?.workspaceId, workspace?.workspaceType]
        do {
            return {
                ...'object,
                "department": department,
                "workspace": workspace
            };
=======
isolated function queryWorkspaces(string[] fields) returns stream<record {}, persist:Error?> {
    table<Workspace> key(workspaceId, workspaceType) workspacesClonedTable;
    lock {
        workspacesClonedTable = workspacesTable.clone();
    }
    table<Building> key(buildingCode) buildingsClonedTable;
    lock {
        buildingsClonedTable = buildingsTable.clone();
    }
    return from record {} 'object in workspacesClonedTable
        outer join var location in buildingsClonedTable on ['object.locationBuildingCode] equals [location?.buildingCode]
        select persist:filterRecord({
            ...'object,
            "location": location
        }, fields);
}

isolated function queryOneWorkspaces(anydata key) returns record {}|persist:InvalidKeyError {
    table<Workspace> key(workspaceId, workspaceType) workspacesClonedTable;
    lock {
        workspacesClonedTable = workspacesTable.clone();
    }
    table<Building> key(buildingCode) buildingsClonedTable;
    lock {
        buildingsClonedTable = buildingsTable.clone();
    }
    from record {} 'object in workspacesClonedTable
    where persist:getKey('object, ["workspaceId", "workspaceType"]) == key
    outer join var location in buildingsClonedTable on ['object.locationBuildingCode] equals [location?.buildingCode]
    do {
        return {
            ...'object,
            "location": location
>>>>>>> 13e4e530
        };
    };
    return <persist:InvalidKeyError>error("Invalid key: " + key.toString());
}

isolated function queryBuildings(string[] fields) returns stream<record {}, persist:Error?> {
    table<Building> key(buildingCode) buildingsClonedTable;
    lock {
        buildingsClonedTable = buildingsTable.clone();
    }
    return from record {} 'object in buildingsClonedTable
        select persist:filterRecord({
            ...'object
        }, fields);
}

isolated function queryOneBuildings(anydata key) returns record {}|persist:InvalidKeyError {
    table<Building> key(buildingCode) buildingsClonedTable;
    lock {
        buildingsClonedTable = buildingsTable.clone();
    }
    from record {} 'object in buildingsClonedTable
    where persist:getKey('object, ["buildingCode"]) == key
    do {
        return {
            ...'object
        };
    };
    return <persist:InvalidKeyError>error("Invalid key: " + key.toString());
}

isolated function queryDepartments(string[] fields) returns stream<record {}, persist:Error?> {
    table<Department> key(deptNo, deptName) departmentsClonedTable;
    lock {
        departmentsClonedTable = departmentsTable.clone();
    }
    return from record {} 'object in departmentsClonedTable
        select persist:filterRecord({
            ...'object
        }, fields);
}

isolated function queryOneDepartments(anydata key) returns record {}|persist:InvalidKeyError {
    table<Department> key(deptNo, deptName) departmentsClonedTable;
    lock {
        departmentsClonedTable = departmentsTable.clone();
    }
    from record {} 'object in departmentsClonedTable
    where persist:getKey('object, ["deptNo", "deptName"]) == key
    do {
        return {
            ...'object
        };
    };
    return <persist:InvalidKeyError>error("Invalid key: " + key.toString());
}

isolated function queryOrderitems(string[] fields) returns stream<record {}, persist:Error?> {
    table<OrderItem> key(orderId, itemId) orderitemsClonedTable;
    lock {
        orderitemsClonedTable = orderitemsTable.clone();
    }
    return from record {} 'object in orderitemsClonedTable
        select persist:filterRecord({
            ...'object
        }, fields);
}

isolated function queryOneOrderitems(anydata key) returns record {}|persist:InvalidKeyError {
    table<OrderItem> key(orderId, itemId) orderitemsClonedTable;
    lock {
        orderitemsClonedTable = orderitemsTable.clone();
    }
    from record {} 'object in orderitemsClonedTable
    where persist:getKey('object, ["orderId", "itemId"]) == key
    do {
        return {
            ...'object
        };
    };
    return <persist:InvalidKeyError>error("Invalid key: " + key.toString());
}

isolated function queryEmployees(string[] fields) returns stream<record {}, persist:Error?> {
    table<Employee> key(empNo, firstName) employeesClonedTable;
    lock {
        employeesClonedTable = employeesTable.clone();
    }
    table<Department> key(deptNo, deptName) departmentsClonedTable;
    lock {
        departmentsClonedTable = departmentsTable.clone();
    }
    table<Workspace> key(workspaceId, workspaceType) workspacesClonedTable;
    lock {
        workspacesClonedTable = workspacesTable.clone();
    }
    return from record {} 'object in employeesClonedTable
        outer join var department in departmentsClonedTable on ['object.departmentDeptNo, 'object.departmentDeptName] equals [department?.deptNo, department?.deptName]
        outer join var workspace in workspacesClonedTable on ['object.workspaceWorkspaceId, 'object.workspaceWorkspaceType] equals [workspace?.workspaceId, workspace?.workspaceType]
        select persist:filterRecord({
            ...'object,
            "department": department,
            "workspace": workspace
        }, fields);
}

isolated function queryOneEmployees(anydata key) returns record {}|persist:InvalidKeyError {
    table<Employee> key(empNo, firstName) employeesClonedTable;
    lock {
        employeesClonedTable = employeesTable.clone();
    }
    table<Department> key(deptNo, deptName) departmentsClonedTable;
    lock {
        departmentsClonedTable = departmentsTable.clone();
    }
    table<Workspace> key(workspaceId, workspaceType) workspacesClonedTable;
    lock {
        workspacesClonedTable = workspacesTable.clone();
    }
    from record {} 'object in employeesClonedTable
    where persist:getKey('object, ["empNo", "firstName"]) == key
    outer join var department in departmentsClonedTable on ['object.departmentDeptNo, 'object.departmentDeptName] equals [department?.deptNo, department?.deptName]
    outer join var workspace in workspacesClonedTable on ['object.workspaceWorkspaceId, 'object.workspaceWorkspaceType] equals [workspace?.workspaceId, workspace?.workspaceType]
    do {
        return {
            ...'object,
            "department": department,
            "workspace": workspace
        };
    };
    return <persist:InvalidKeyError>error("Invalid key: " + key.toString());
}

isolated function queryWorkspacesEmployees(record {} value, string[] fields) returns record {}[] {
    table<Employee> key(empNo, firstName) employeesClonedTable;
    lock {
        employeesClonedTable = employeesTable.clone();
    }
    return from record {} 'object in employeesClonedTable
        where 'object.workspaceWorkspaceId == value["workspaceId"] && 'object.workspaceWorkspaceType == value["workspaceType"]
        select persist:filterRecord({
            ...'object
        }, fields);
}

isolated function queryBuildingsWorkspaces(record {} value, string[] fields) returns record {}[] {
    table<Workspace> key(workspaceId, workspaceType) workspacesClonedTable;
    lock {
        workspacesClonedTable = workspacesTable.clone();
    }
    return from record {} 'object in workspacesClonedTable
        where 'object.locationBuildingCode == value["buildingCode"]
        select persist:filterRecord({
            ...'object
        }, fields);
}

isolated function queryDepartmentsEmployees(record {} value, string[] fields) returns record {}[] {
    table<Employee> key(empNo, firstName) employeesClonedTable;
    lock {
        employeesClonedTable = employeesTable.clone();
    }
    return from record {} 'object in employeesClonedTable
        where 'object.departmentDeptNo == value["deptNo"] && 'object.departmentDeptName == value["deptName"]
        select persist:filterRecord({
            ...'object
        }, fields);
}
<|MERGE_RESOLUTION|>--- conflicted
+++ resolved
@@ -105,32 +105,6 @@
             }
             return workspacesTable.remove([workspaceId, workspaceType]).clone();
         }
-<<<<<<< HEAD
-        return self.workspaces.remove([workspaceId, workspaceType]);
-    }
-
-    private function queryWorkspaces(string[] fields) returns stream<record {}, persist:Error?> {
-        return from record {} 'object in self.workspaces
-            outer join var building in self.buildings on ['object.locationBuildingCode] equals [building?.buildingCode]
-            select persist:filterRecord({
-                ...'object,
-                "building": building
-            }, fields);
-    }
-
-    private function queryOneWorkspaces(anydata key) returns record {}|persist:InvalidKeyError {
-        from record {} 'object in self.workspaces
-        where self.persistClients.get(WORKSPACE).getKey('object) == key
-        outer join var building in self.buildings on ['object.locationBuildingCode] equals [building?.buildingCode]
-        do {
-            return {
-                ...'object,
-                "building": building
-            };
-        };
-        return <persist:InvalidKeyError>error("Invalid key: " + key.toString());
-=======
->>>>>>> 13e4e530
     }
 
     isolated resource function get buildings(BuildingTargetType targetType = <>) returns stream<targetType, persist:Error?> = @java:Method {
@@ -321,36 +295,11 @@
         }
     }
 
-<<<<<<< HEAD
-    private function queryEmployees(string[] fields) returns stream<record {}, persist:Error?> {
-        return from record {} 'object in self.employees
-            outer join var department in self.departments on ['object.departmentDeptNo, 'object.departmentDeptName] equals [department?.deptNo, department?.deptName]
-            outer join var workspace in self.workspaces on ['object.workspaceWorkspaceId, 'object.workspaceWorkspaceType] equals [workspace?.workspaceId, workspace?.workspaceType]
-            select persist:filterRecord({
-                ...'object,
-                "department": department,
-                "workspace": workspace
-            }, fields);
-=======
     public function close() returns persist:Error? {
         return ();
->>>>>>> 13e4e530
-    }
-}
-
-<<<<<<< HEAD
-    private function queryOneEmployees(anydata key) returns record {}|persist:InvalidKeyError {
-        from record {} 'object in self.employees
-        where self.persistClients.get(EMPLOYEE).getKey('object) == key
-        outer join var department in self.departments on ['object.departmentDeptNo, 'object.departmentDeptName] equals [department?.deptNo, department?.deptName]
-        outer join var workspace in self.workspaces on ['object.workspaceWorkspaceId, 'object.workspaceWorkspaceType] equals [workspace?.workspaceId, workspace?.workspaceType]
-        do {
-            return {
-                ...'object,
-                "department": department,
-                "workspace": workspace
-            };
-=======
+    }
+}
+
 isolated function queryWorkspaces(string[] fields) returns stream<record {}, persist:Error?> {
     table<Workspace> key(workspaceId, workspaceType) workspacesClonedTable;
     lock {
@@ -384,7 +333,6 @@
         return {
             ...'object,
             "location": location
->>>>>>> 13e4e530
         };
     };
     return <persist:InvalidKeyError>error("Invalid key: " + key.toString());
