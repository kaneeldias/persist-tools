// AUTO-GENERATED FILE. DO NOT MODIFY.

// This file is an auto-generated file by Ballerina persistence layer for entities.
// It should not be modified by hand.

import ballerina/persist;
import ballerina/sql;
import ballerina/time;
import ballerinax/mysql;

const COMPANY = "Company";
const EMPLOYEE = "Employee";

public client class EntitiesClient {

    private final mysql:Client dbClient;

    private final map<persist:SQLClient> persistClients;

    private final record {|persist:Metadata...;|} metadata = {
        "company": {
            entityName: "Company",
            tableName: `Company`,
            id: {columnName: "id", 'type: int},
            name: {columnName: "name", 'type: string},
            keyFields: ["id"]
        },
        "employee": {
            entityName: "Employee",
            tableName: `Employee`,
            id: {columnName: "id", 'type: int},
            name: {columnName: "name", 'type: string},
            companyId: {columnName: "companyId", 'type: int},
            keyFields: ["id"]
        }
    };

    public function init() returns persist:Error? {
        self.dbClient = check new (host = host, user = user, password = password, database = database, port = port);
<<<<<<< HEAD
        self.persistClients = {company: check new (self.dbClient, self.metadata.get("company").entityName, self.metadata.get("company").tableName, self.metadata.get("company").keyFields, self.metadata.get("company").fieldMetadata), employee: check new (self.dbClient, self.metadata.get("employee").entityName, self.metadata.get("employee").tableName, self.metadata.get("employee").keyFields, self.metadata.get("employee").fieldMetadata)};
=======
        self.persistClients = {
            company: check new (self.dbClient, self.metadata.get(COMPANY),
            employee: check new (self.dbClient, self.metadata.get(EMPLOYEE)        };
>>>>>>> faf3ec6b
    }

    isolated resource function get company() returns stream<Company, persist:Error?> {
        stream<record {}, sql:Error?>|persist:Error result = self.persistClients.get(COMPANY).runReadQuery(Company);
        if result is persist:Error {
            return new stream<Company, persist:Error?>(new CompanyStream((), result));
        } else {
            return new stream<Company, persist:Error?>(new CompanyStream(result));
        }
    }
    isolated resource function get company/[int id]() returns Company|persist:Error {
        return (check self.persistClients.get(COMPANY).runReadByKeyQuery(Company, id)).cloneWithType(Company);
    }
    isolated resource function post company(CompanyInsert[] data) returns int[]|persist:Error {
        _ = check self.persistClients.get("COMPANY").runBatchInsertQuery(data);
        return from CompanyInsert inserted in data
            select inserted.id;
    }
    isolated resource function put company/[int id](CompanyUpdate value) returns Company|persist:Error {
        _ = check self.persistClients.get("COMPANY").runUpdateQuery({"id": id}, value);
        return self->/company/[id].get();
    }
    isolated resource function delete company/[int id]() returns Company|persist:Error {
        Company 'object = check self->/company/[id].get();
        _ = check self.persistClients.get("COMPANY").runDeleteQuery({"id": id});
        return 'object;
    }

    isolated resource function get employee() returns stream<Employee, persist:Error?> {
        stream<record {}, sql:Error?>|persist:Error result = self.persistClients.get(EMPLOYEE).runReadQuery(Employee);
        if result is persist:Error {
            return new stream<Employee, persist:Error?>(new EmployeeStream((), result));
        } else {
            return new stream<Employee, persist:Error?>(new EmployeeStream(result));
        }
    }
    isolated resource function get employee/[int id]() returns Employee|persist:Error {
        return (check self.persistClients.get(EMPLOYEE).runReadByKeyQuery(Employee, id)).cloneWithType(Employee);
    }
    isolated resource function post employee(EmployeeInsert[] data) returns int[]|persist:Error {
        _ = check self.persistClients.get("EMPLOYEE").runBatchInsertQuery(data);
        return from EmployeeInsert inserted in data
            select inserted.id;
    }
    isolated resource function put employee/[int id](EmployeeUpdate value) returns Employee|persist:Error {
        _ = check self.persistClients.get("EMPLOYEE").runUpdateQuery({"id": id}, value);
        return self->/employee/[id].get();
    }
    isolated resource function delete employee/[int id]() returns Employee|persist:Error {
        Employee 'object = check self->/employee/[id].get();
        _ = check self.persistClients.get("EMPLOYEE").runDeleteQuery({"id": id});
        return 'object;
    }

    public function close() returns persist:Error? {
<<<<<<< HEAD
        sql:Error? e = self.dbClient.close();
        if e is sql:Error {
            return <persist:Error>error(e.message());
        }
=======
        _ = check self.dbClient.close();
>>>>>>> faf3ec6b
    }
}

public class CompanyStream {

    private stream<anydata, sql:Error?>? anydataStream;
    private persist:Error? err;

    public isolated function init(stream<anydata, sql:Error?>? anydataStream, persist:Error? err = ()) {
        self.anydataStream = anydataStream;
        self.err = err;
    }

    public isolated function next() returns record {|Company value;|}|persist:Error? {
        if self.err is persist:Error {
            return <persist:Error>self.err;
        } else if self.anydataStream is stream<anydata, sql:Error?> {
            var anydataStream = <stream<anydata, sql:Error?>>self.anydataStream;
            var streamValue = anydataStream.next();
            if streamValue is () {
                return streamValue;
            } else if (streamValue is sql:Error) {
                return <persist:Error>error(streamValue.message());
            } else {
                record {|Company value;|} nextRecord = {value: check streamValue.value.cloneWithType(Company)};
                return nextRecord;
            }
        } else {
            return ();
        }
    }

    public isolated function close() returns persist:Error? {
        check closeEntityStream(self.anydataStream);
    }
}

public class EmployeeStream {

    private stream<anydata, sql:Error?>? anydataStream;
    private persist:Error? err;

    public isolated function init(stream<anydata, sql:Error?>? anydataStream, persist:Error? err = ()) {
        self.anydataStream = anydataStream;
        self.err = err;
    }

    public isolated function next() returns record {|Employee value;|}|persist:Error? {
        if self.err is persist:Error {
            return <persist:Error>self.err;
        } else if self.anydataStream is stream<anydata, sql:Error?> {
            var anydataStream = <stream<anydata, sql:Error?>>self.anydataStream;
            var streamValue = anydataStream.next();
            if streamValue is () {
                return streamValue;
            } else if (streamValue is sql:Error) {
                return <persist:Error>error(streamValue.message());
            } else {
                record {|Employee value;|} nextRecord = {value: check streamValue.value.cloneWithType(Employee)};
                return nextRecord;
            }
        } else {
            return ();
        }
    }

    public isolated function close() returns persist:Error? {
        check closeEntityStream(self.anydataStream);
    }
}
<|MERGE_RESOLUTION|>--- conflicted
+++ resolved
@@ -37,13 +37,9 @@
 
     public function init() returns persist:Error? {
         self.dbClient = check new (host = host, user = user, password = password, database = database, port = port);
-<<<<<<< HEAD
-        self.persistClients = {company: check new (self.dbClient, self.metadata.get("company").entityName, self.metadata.get("company").tableName, self.metadata.get("company").keyFields, self.metadata.get("company").fieldMetadata), employee: check new (self.dbClient, self.metadata.get("employee").entityName, self.metadata.get("employee").tableName, self.metadata.get("employee").keyFields, self.metadata.get("employee").fieldMetadata)};
-=======
         self.persistClients = {
             company: check new (self.dbClient, self.metadata.get(COMPANY),
             employee: check new (self.dbClient, self.metadata.get(EMPLOYEE)        };
->>>>>>> faf3ec6b
     }
 
     isolated resource function get company() returns stream<Company, persist:Error?> {
@@ -58,17 +54,17 @@
         return (check self.persistClients.get(COMPANY).runReadByKeyQuery(Company, id)).cloneWithType(Company);
     }
     isolated resource function post company(CompanyInsert[] data) returns int[]|persist:Error {
-        _ = check self.persistClients.get("COMPANY").runBatchInsertQuery(data);
+        _ = check self.persistClients.get(COMPANY).runBatchInsertQuery(data);
         return from CompanyInsert inserted in data
             select inserted.id;
     }
     isolated resource function put company/[int id](CompanyUpdate value) returns Company|persist:Error {
-        _ = check self.persistClients.get("COMPANY").runUpdateQuery({"id": id}, value);
+        _ = check self.persistClients.get(COMPANY).runUpdateQuery({"id": id}, value);
         return self->/company/[id].get();
     }
     isolated resource function delete company/[int id]() returns Company|persist:Error {
         Company 'object = check self->/company/[id].get();
-        _ = check self.persistClients.get("COMPANY").runDeleteQuery({"id": id});
+        _ = check self.persistClients.get(COMPANY).runDeleteQuery({"id": id});
         return 'object;
     }
 
@@ -84,29 +80,22 @@
         return (check self.persistClients.get(EMPLOYEE).runReadByKeyQuery(Employee, id)).cloneWithType(Employee);
     }
     isolated resource function post employee(EmployeeInsert[] data) returns int[]|persist:Error {
-        _ = check self.persistClients.get("EMPLOYEE").runBatchInsertQuery(data);
+        _ = check self.persistClients.get(EMPLOYEE).runBatchInsertQuery(data);
         return from EmployeeInsert inserted in data
             select inserted.id;
     }
     isolated resource function put employee/[int id](EmployeeUpdate value) returns Employee|persist:Error {
-        _ = check self.persistClients.get("EMPLOYEE").runUpdateQuery({"id": id}, value);
+        _ = check self.persistClients.get(EMPLOYEE).runUpdateQuery({"id": id}, value);
         return self->/employee/[id].get();
     }
     isolated resource function delete employee/[int id]() returns Employee|persist:Error {
         Employee 'object = check self->/employee/[id].get();
-        _ = check self.persistClients.get("EMPLOYEE").runDeleteQuery({"id": id});
+        _ = check self.persistClients.get(EMPLOYEE).runDeleteQuery({"id": id});
         return 'object;
     }
 
     public function close() returns persist:Error? {
-<<<<<<< HEAD
-        sql:Error? e = self.dbClient.close();
-        if e is sql:Error {
-            return <persist:Error>error(e.message());
-        }
-=======
         _ = check self.dbClient.close();
->>>>>>> faf3ec6b
     }
 }
 
