// AUTO-GENERATED FILE. DO NOT MODIFY.

// This file is an auto-generated file by Ballerina persistence layer for model.
// It should not be modified by hand.

import ballerina/persist;
import ballerina/jballerina.java;

const EMPLOYEE = "employees";
const WORKSPACE = "workspaces";
const BUILDING = "buildings";
const DEPARTMENT = "departments";
final isolated table<Employee> key(empNo) employeesTable = table [];
final isolated table<Workspace> key(workspaceId) workspacesTable = table [];
final isolated table<Building> key(buildingCode) buildingsTable = table [];
final isolated table<Department> key(deptNo) departmentsTable = table [];

public isolated client class Client {
    *persist:AbstractPersistClient;

    private final map<persist:InMemoryClient> persistClients = {};

    public function init() returns persist:Error? {
        final map<persist:TableMetadata> metadata = {
            [EMPLOYEE] : {
                keyFields: ["empNo"],
                query: queryEmployees,
                queryOne: queryOneEmployees
            },
            [WORKSPACE] : {
                keyFields: ["workspaceId"],
                query: queryWorkspaces,
                queryOne: queryOneWorkspaces
            },
            [BUILDING] : {
                keyFields: ["buildingCode"],
                query: queryBuildings,
                queryOne: queryOneBuildings,
                associationsMethods: {"workspaces": queryBuildingsWorkspaces}
            },
            [DEPARTMENT] : {
                keyFields: ["deptNo"],
                query: queryDepartments,
                queryOne: queryOneDepartments,
                associationsMethods: {"employees": queryDepartmentsEmployees}
            }
        };
        self.persistClients[EMPLOYEE] = check new (metadata.get(EMPLOYEE));
        self.persistClients[WORKSPACE] = check new (metadata.get(WORKSPACE));
        self.persistClients[BUILDING] = check new (metadata.get(BUILDING));
        self.persistClients[DEPARTMENT] = check new (metadata.get(DEPARTMENT));
    }

    isolated resource function get employees(EmployeeTargetType targetType = <>) returns stream<targetType, persist:Error?> = @java:Method {
        'class: "io.ballerina.stdlib.persist.datastore.InMemoryProcessor",
        name: "query"
    } external;

    isolated resource function get employees/[string empNo](EmployeeTargetType targetType = <>) returns targetType|persist:Error = @java:Method {
        'class: "io.ballerina.stdlib.persist.datastore.InMemoryProcessor",
        name: "queryOne"
    } external;

    isolated resource function post employees(EmployeeInsert[] data) returns string[]|persist:Error {
        string[] keys = [];
        foreach EmployeeInsert value in data {
<<<<<<< HEAD
            if self.employees.hasKey(value.empNo) {
                return <persist:AlreadyExistsError>error("Duplicate key: " + value.empNo.toString());
=======
            lock {
                if employeesTable.hasKey(value.empNo) {
                    return <persist:DuplicateKeyError>error("Duplicate key: " + value.empNo.toString());
                }
                employeesTable.put(value.clone());
>>>>>>> 13e4e530
            }
            keys.push(value.empNo);
        }
        return keys;
    }

    isolated resource function put employees/[string empNo](EmployeeUpdate value) returns Employee|persist:Error {
<<<<<<< HEAD
        if !self.employees.hasKey(empNo) {
            return <persist:NotFoundError>error("Not found: " + empNo.toString());
        }
        Employee employee = self.employees.get(empNo);
        foreach var [k, v] in value.entries() {
            employee[k] = v;
=======
        lock {
            if !employeesTable.hasKey(empNo) {
                return <persist:InvalidKeyError>error("Not found: " + empNo.toString());
            }
            Employee employee = employeesTable.get(empNo);
            foreach var [k, v] in value.clone().entries() {
                employee[k] = v;
            }
            employeesTable.put(employee);
            return employee.clone();
>>>>>>> 13e4e530
        }
    }

    isolated resource function delete employees/[string empNo]() returns Employee|persist:Error {
<<<<<<< HEAD
        if !self.employees.hasKey(empNo) {
            return <persist:NotFoundError>error("Not found: " + empNo.toString());
        }
        return self.employees.remove(empNo);
    }

    private function queryEmployees(string[] fields) returns stream<record {}, persist:Error?> {
        return from record {} 'object in self.employees
            outer join var department in self.departments on ['object.departmentDeptNo] equals [department?.deptNo]

            select persist:filterRecord({
                ...'object,
                "department": department
            }, fields);
    }

    private function queryOneEmployees(anydata key) returns record {}|persist:NotFoundError {
        from record {} 'object in self.employees
        where self.persistClients.get(EMPLOYEE).getKey('object) == key
        outer join var department in self.departments on ['object.departmentDeptNo] equals [department?.deptNo]

        do {
            return {
                ...'object,
                "department": department
            };
        };
        return <persist:NotFoundError>error("Invalid key: " + key.toString());
=======
        lock {
            if !employeesTable.hasKey(empNo) {
                return <persist:InvalidKeyError>error("Not found: " + empNo.toString());
            }
            return employeesTable.remove(empNo).clone();
        }
>>>>>>> 13e4e530
    }

    isolated resource function get workspaces(WorkspaceTargetType targetType = <>) returns stream<targetType, persist:Error?> = @java:Method {
        'class: "io.ballerina.stdlib.persist.datastore.InMemoryProcessor",
        name: "query"
    } external;

    isolated resource function get workspaces/[string workspaceId](WorkspaceTargetType targetType = <>) returns targetType|persist:Error = @java:Method {
        'class: "io.ballerina.stdlib.persist.datastore.InMemoryProcessor",
        name: "queryOne"
    } external;

    isolated resource function post workspaces(WorkspaceInsert[] data) returns string[]|persist:Error {
        string[] keys = [];
        foreach WorkspaceInsert value in data {
<<<<<<< HEAD
            if self.workspaces.hasKey(value.workspaceId) {
                return <persist:AlreadyExistsError>error("Duplicate key: " + value.workspaceId.toString());
=======
            lock {
                if workspacesTable.hasKey(value.workspaceId) {
                    return <persist:DuplicateKeyError>error("Duplicate key: " + value.workspaceId.toString());
                }
                workspacesTable.put(value.clone());
>>>>>>> 13e4e530
            }
            keys.push(value.workspaceId);
        }
        return keys;
    }

    isolated resource function put workspaces/[string workspaceId](WorkspaceUpdate value) returns Workspace|persist:Error {
<<<<<<< HEAD
        if !self.workspaces.hasKey(workspaceId) {
            return <persist:NotFoundError>error("Not found: " + workspaceId.toString());
        }
        Workspace workspace = self.workspaces.get(workspaceId);
        foreach var [k, v] in value.entries() {
            workspace[k] = v;
=======
        lock {
            if !workspacesTable.hasKey(workspaceId) {
                return <persist:InvalidKeyError>error("Not found: " + workspaceId.toString());
            }
            Workspace workspace = workspacesTable.get(workspaceId);
            foreach var [k, v] in value.clone().entries() {
                workspace[k] = v;
            }
            workspacesTable.put(workspace);
            return workspace.clone();
>>>>>>> 13e4e530
        }
    }

    isolated resource function delete workspaces/[string workspaceId]() returns Workspace|persist:Error {
<<<<<<< HEAD
        if !self.workspaces.hasKey(workspaceId) {
            return <persist:NotFoundError>error("Not found: " + workspaceId.toString());
        }
        return self.workspaces.remove(workspaceId);
    }

    private function queryWorkspaces(string[] fields) returns stream<record {}, persist:Error?> {
        return from record {} 'object in self.workspaces
            outer join var building in self.buildings on ['object.locationBuildingCode] equals [building?.buildingCode]
            outer join var employee in self.employees on ['object.workspaceEmpNo] equals [employee?.empNo]

            select persist:filterRecord({
                ...'object,
                "building": building,
                "employee": employee
            }, fields);
    }

    private function queryOneWorkspaces(anydata key) returns record {}|persist:NotFoundError {
        from record {} 'object in self.workspaces
        where self.persistClients.get(WORKSPACE).getKey('object) == key
        outer join var building in self.buildings on ['object.locationBuildingCode] equals [building?.buildingCode]
        outer join var employee in self.employees on ['object.workspaceEmpNo] equals [employee?.empNo]

        do {
            return {
                ...'object,
                "building": building,
                "employee": employee
            };
        };
        return <persist:NotFoundError>error("Invalid key: " + key.toString());
=======
        lock {
            if !workspacesTable.hasKey(workspaceId) {
                return <persist:InvalidKeyError>error("Not found: " + workspaceId.toString());
            }
            return workspacesTable.remove(workspaceId).clone();
        }
>>>>>>> 13e4e530
    }

    isolated resource function get buildings(BuildingTargetType targetType = <>) returns stream<targetType, persist:Error?> = @java:Method {
        'class: "io.ballerina.stdlib.persist.datastore.InMemoryProcessor",
        name: "query"
    } external;

    isolated resource function get buildings/[string buildingCode](BuildingTargetType targetType = <>) returns targetType|persist:Error = @java:Method {
        'class: "io.ballerina.stdlib.persist.datastore.InMemoryProcessor",
        name: "queryOne"
    } external;

    isolated resource function post buildings(BuildingInsert[] data) returns string[]|persist:Error {
        string[] keys = [];
        foreach BuildingInsert value in data {
<<<<<<< HEAD
            if self.buildings.hasKey(value.buildingCode) {
                return <persist:AlreadyExistsError>error("Duplicate key: " + value.buildingCode.toString());
=======
            lock {
                if buildingsTable.hasKey(value.buildingCode) {
                    return <persist:DuplicateKeyError>error("Duplicate key: " + value.buildingCode.toString());
                }
                buildingsTable.put(value.clone());
>>>>>>> 13e4e530
            }
            keys.push(value.buildingCode);
        }
        return keys;
    }

    isolated resource function put buildings/[string buildingCode](BuildingUpdate value) returns Building|persist:Error {
<<<<<<< HEAD
        if !self.buildings.hasKey(buildingCode) {
            return <persist:NotFoundError>error("Not found: " + buildingCode.toString());
        }
        Building building = self.buildings.get(buildingCode);
        foreach var [k, v] in value.entries() {
            building[k] = v;
=======
        lock {
            if !buildingsTable.hasKey(buildingCode) {
                return <persist:InvalidKeyError>error("Not found: " + buildingCode.toString());
            }
            Building building = buildingsTable.get(buildingCode);
            foreach var [k, v] in value.clone().entries() {
                building[k] = v;
            }
            buildingsTable.put(building);
            return building.clone();
>>>>>>> 13e4e530
        }
    }

    isolated resource function delete buildings/[string buildingCode]() returns Building|persist:Error {
<<<<<<< HEAD
        if !self.buildings.hasKey(buildingCode) {
            return <persist:NotFoundError>error("Not found: " + buildingCode.toString());
        }
        return self.buildings.remove(buildingCode);
    }

    private function queryBuildings(string[] fields) returns stream<record {}, persist:Error?> {
        return from record {} 'object in self.buildings
            select persist:filterRecord({
                ...'object
            }, fields);
    }

    private function queryOneBuildings(anydata key) returns record {}|persist:NotFoundError {
        from record {} 'object in self.buildings
        where self.persistClients.get(BUILDING).getKey('object) == key
        do {
            return {
                ...'object
            };
        };
        return <persist:NotFoundError>error("Invalid key: " + key.toString());
=======
        lock {
            if !buildingsTable.hasKey(buildingCode) {
                return <persist:InvalidKeyError>error("Not found: " + buildingCode.toString());
            }
            return buildingsTable.remove(buildingCode).clone();
        }
>>>>>>> 13e4e530
    }

    isolated resource function get departments(DepartmentTargetType targetType = <>) returns stream<targetType, persist:Error?> = @java:Method {
        'class: "io.ballerina.stdlib.persist.datastore.InMemoryProcessor",
        name: "query"
    } external;

    isolated resource function get departments/[string deptNo](DepartmentTargetType targetType = <>) returns targetType|persist:Error = @java:Method {
        'class: "io.ballerina.stdlib.persist.datastore.InMemoryProcessor",
        name: "queryOne"
    } external;

    isolated resource function post departments(DepartmentInsert[] data) returns string[]|persist:Error {
        string[] keys = [];
        foreach DepartmentInsert value in data {
<<<<<<< HEAD
            if self.departments.hasKey(value.deptNo) {
                return <persist:AlreadyExistsError>error("Duplicate key: " + value.deptNo.toString());
=======
            lock {
                if departmentsTable.hasKey(value.deptNo) {
                    return <persist:DuplicateKeyError>error("Duplicate key: " + value.deptNo.toString());
                }
                departmentsTable.put(value.clone());
>>>>>>> 13e4e530
            }
            keys.push(value.deptNo);
        }
        return keys;
    }

    isolated resource function put departments/[string deptNo](DepartmentUpdate value) returns Department|persist:Error {
<<<<<<< HEAD
        if !self.departments.hasKey(deptNo) {
            return <persist:NotFoundError>error("Not found: " + deptNo.toString());
        }
        Department department = self.departments.get(deptNo);
        foreach var [k, v] in value.entries() {
            department[k] = v;
=======
        lock {
            if !departmentsTable.hasKey(deptNo) {
                return <persist:InvalidKeyError>error("Not found: " + deptNo.toString());
            }
            Department department = departmentsTable.get(deptNo);
            foreach var [k, v] in value.clone().entries() {
                department[k] = v;
            }
            departmentsTable.put(department);
            return department.clone();
>>>>>>> 13e4e530
        }
    }

    isolated resource function delete departments/[string deptNo]() returns Department|persist:Error {
<<<<<<< HEAD
        if !self.departments.hasKey(deptNo) {
            return <persist:NotFoundError>error("Not found: " + deptNo.toString());
=======
        lock {
            if !departmentsTable.hasKey(deptNo) {
                return <persist:InvalidKeyError>error("Not found: " + deptNo.toString());
            }
            return departmentsTable.remove(deptNo).clone();
>>>>>>> 13e4e530
        }
    }

    public function close() returns persist:Error? {
        return ();
    }
}

<<<<<<< HEAD
    private function queryOneDepartments(anydata key) returns record {}|persist:NotFoundError {
        from record {} 'object in self.departments
        where self.persistClients.get(DEPARTMENT).getKey('object) == key
        do {
            return {
                ...'object
            };
        };
        return <persist:NotFoundError>error("Invalid key: " + key.toString());
=======
isolated function queryEmployees(string[] fields) returns stream<record {}, persist:Error?> {
    table<Employee> key(empNo) employeesClonedTable;
    lock {
        employeesClonedTable = employeesTable.clone();
    }
    table<Department> key(deptNo) departmentsClonedTable;
    lock {
        departmentsClonedTable = departmentsTable.clone();
    }
    return from record {} 'object in employeesClonedTable
        outer join var department in departmentsClonedTable on ['object.departmentDeptNo] equals [department?.deptNo]
        select persist:filterRecord({
            ...'object,
            "department": department
        }, fields);
}

isolated function queryOneEmployees(anydata key) returns record {}|persist:InvalidKeyError {
    table<Employee> key(empNo) employeesClonedTable;
    lock {
        employeesClonedTable = employeesTable.clone();
    }
    table<Department> key(deptNo) departmentsClonedTable;
    lock {
        departmentsClonedTable = departmentsTable.clone();
    }
    from record {} 'object in employeesClonedTable
    where persist:getKey('object, ["empNo"]) == key
    outer join var department in departmentsClonedTable on ['object.departmentDeptNo] equals [department?.deptNo]
    do {
        return {
            ...'object,
            "department": department
        };
    };
    return <persist:InvalidKeyError>error("Invalid key: " + key.toString());
}

isolated function queryWorkspaces(string[] fields) returns stream<record {}, persist:Error?> {
    table<Workspace> key(workspaceId) workspacesClonedTable;
    lock {
        workspacesClonedTable = workspacesTable.clone();
>>>>>>> 13e4e530
    }
    table<Building> key(buildingCode) buildingsClonedTable;
    lock {
        buildingsClonedTable = buildingsTable.clone();
    }
    table<Employee> key(empNo) employeesClonedTable;
    lock {
        employeesClonedTable = employeesTable.clone();
    }
    return from record {} 'object in workspacesClonedTable
        outer join var location in buildingsClonedTable on ['object.locationBuildingCode] equals [location?.buildingCode]
        outer join var employee in employeesClonedTable on ['object.workspaceEmpNo] equals [employee?.empNo]
        select persist:filterRecord({
            ...'object,
            "location": location,
            "employee": employee
        }, fields);
}

isolated function queryOneWorkspaces(anydata key) returns record {}|persist:InvalidKeyError {
    table<Workspace> key(workspaceId) workspacesClonedTable;
    lock {
        workspacesClonedTable = workspacesTable.clone();
    }
    table<Building> key(buildingCode) buildingsClonedTable;
    lock {
        buildingsClonedTable = buildingsTable.clone();
    }
    table<Employee> key(empNo) employeesClonedTable;
    lock {
        employeesClonedTable = employeesTable.clone();
    }
    from record {} 'object in workspacesClonedTable
    where persist:getKey('object, ["workspaceId"]) == key
    outer join var location in buildingsClonedTable on ['object.locationBuildingCode] equals [location?.buildingCode]
    outer join var employee in employeesClonedTable on ['object.workspaceEmpNo] equals [employee?.empNo]
    do {
        return {
            ...'object,
            "location": location,
            "employee": employee
        };
    };
    return <persist:InvalidKeyError>error("Invalid key: " + key.toString());
}

isolated function queryBuildings(string[] fields) returns stream<record {}, persist:Error?> {
    table<Building> key(buildingCode) buildingsClonedTable;
    lock {
        buildingsClonedTable = buildingsTable.clone();
    }
    return from record {} 'object in buildingsClonedTable
        select persist:filterRecord({
            ...'object
        }, fields);
}

isolated function queryOneBuildings(anydata key) returns record {}|persist:InvalidKeyError {
    table<Building> key(buildingCode) buildingsClonedTable;
    lock {
        buildingsClonedTable = buildingsTable.clone();
    }
    from record {} 'object in buildingsClonedTable
    where persist:getKey('object, ["buildingCode"]) == key
    do {
        return {
            ...'object
        };
    };
    return <persist:InvalidKeyError>error("Invalid key: " + key.toString());
}

isolated function queryDepartments(string[] fields) returns stream<record {}, persist:Error?> {
    table<Department> key(deptNo) departmentsClonedTable;
    lock {
        departmentsClonedTable = departmentsTable.clone();
    }
    return from record {} 'object in departmentsClonedTable
        select persist:filterRecord({
            ...'object
        }, fields);
}

isolated function queryOneDepartments(anydata key) returns record {}|persist:InvalidKeyError {
    table<Department> key(deptNo) departmentsClonedTable;
    lock {
        departmentsClonedTable = departmentsTable.clone();
    }
    from record {} 'object in departmentsClonedTable
    where persist:getKey('object, ["deptNo"]) == key
    do {
        return {
            ...'object
        };
    };
    return <persist:InvalidKeyError>error("Invalid key: " + key.toString());
}

isolated function queryBuildingsWorkspaces(record {} value, string[] fields) returns record {}[] {
    table<Workspace> key(workspaceId) workspacesClonedTable;
    lock {
        workspacesClonedTable = workspacesTable.clone();
    }
    return from record {} 'object in workspacesClonedTable
        where 'object.locationBuildingCode == value["buildingCode"]
        select persist:filterRecord({
            ...'object
        }, fields);
}

isolated function queryDepartmentsEmployees(record {} value, string[] fields) returns record {}[] {
    table<Employee> key(empNo) employeesClonedTable;
    lock {
        employeesClonedTable = employeesTable.clone();
    }
    return from record {} 'object in employeesClonedTable
        where 'object.departmentDeptNo == value["deptNo"]
        select persist:filterRecord({
            ...'object
        }, fields);
}
<|MERGE_RESOLUTION|>--- conflicted
+++ resolved
@@ -64,16 +64,11 @@
     isolated resource function post employees(EmployeeInsert[] data) returns string[]|persist:Error {
         string[] keys = [];
         foreach EmployeeInsert value in data {
-<<<<<<< HEAD
-            if self.employees.hasKey(value.empNo) {
-                return <persist:AlreadyExistsError>error("Duplicate key: " + value.empNo.toString());
-=======
             lock {
                 if employeesTable.hasKey(value.empNo) {
-                    return <persist:DuplicateKeyError>error("Duplicate key: " + value.empNo.toString());
+                    return <persist:AlreadyExistsError>error("Duplicate key: " + value.empNo.toString());
                 }
                 employeesTable.put(value.clone());
->>>>>>> 13e4e530
             }
             keys.push(value.empNo);
         }
@@ -81,17 +76,9 @@
     }
 
     isolated resource function put employees/[string empNo](EmployeeUpdate value) returns Employee|persist:Error {
-<<<<<<< HEAD
-        if !self.employees.hasKey(empNo) {
-            return <persist:NotFoundError>error("Not found: " + empNo.toString());
-        }
-        Employee employee = self.employees.get(empNo);
-        foreach var [k, v] in value.entries() {
-            employee[k] = v;
-=======
         lock {
             if !employeesTable.hasKey(empNo) {
-                return <persist:InvalidKeyError>error("Not found: " + empNo.toString());
+                return <persist:NotFoundError>error("Not found: " + empNo.toString());
             }
             Employee employee = employeesTable.get(empNo);
             foreach var [k, v] in value.clone().entries() {
@@ -99,48 +86,16 @@
             }
             employeesTable.put(employee);
             return employee.clone();
->>>>>>> 13e4e530
         }
     }
 
     isolated resource function delete employees/[string empNo]() returns Employee|persist:Error {
-<<<<<<< HEAD
-        if !self.employees.hasKey(empNo) {
-            return <persist:NotFoundError>error("Not found: " + empNo.toString());
-        }
-        return self.employees.remove(empNo);
-    }
-
-    private function queryEmployees(string[] fields) returns stream<record {}, persist:Error?> {
-        return from record {} 'object in self.employees
-            outer join var department in self.departments on ['object.departmentDeptNo] equals [department?.deptNo]
-
-            select persist:filterRecord({
-                ...'object,
-                "department": department
-            }, fields);
-    }
-
-    private function queryOneEmployees(anydata key) returns record {}|persist:NotFoundError {
-        from record {} 'object in self.employees
-        where self.persistClients.get(EMPLOYEE).getKey('object) == key
-        outer join var department in self.departments on ['object.departmentDeptNo] equals [department?.deptNo]
-
-        do {
-            return {
-                ...'object,
-                "department": department
-            };
-        };
-        return <persist:NotFoundError>error("Invalid key: " + key.toString());
-=======
         lock {
             if !employeesTable.hasKey(empNo) {
-                return <persist:InvalidKeyError>error("Not found: " + empNo.toString());
+                return <persist:NotFoundError>error("Not found: " + empNo.toString());
             }
             return employeesTable.remove(empNo).clone();
         }
->>>>>>> 13e4e530
     }
 
     isolated resource function get workspaces(WorkspaceTargetType targetType = <>) returns stream<targetType, persist:Error?> = @java:Method {
@@ -156,16 +111,11 @@
     isolated resource function post workspaces(WorkspaceInsert[] data) returns string[]|persist:Error {
         string[] keys = [];
         foreach WorkspaceInsert value in data {
-<<<<<<< HEAD
-            if self.workspaces.hasKey(value.workspaceId) {
-                return <persist:AlreadyExistsError>error("Duplicate key: " + value.workspaceId.toString());
-=======
             lock {
                 if workspacesTable.hasKey(value.workspaceId) {
-                    return <persist:DuplicateKeyError>error("Duplicate key: " + value.workspaceId.toString());
+                    return <persist:AlreadyExistsError>error("Duplicate key: " + value.workspaceId.toString());
                 }
                 workspacesTable.put(value.clone());
->>>>>>> 13e4e530
             }
             keys.push(value.workspaceId);
         }
@@ -173,17 +123,9 @@
     }
 
     isolated resource function put workspaces/[string workspaceId](WorkspaceUpdate value) returns Workspace|persist:Error {
-<<<<<<< HEAD
-        if !self.workspaces.hasKey(workspaceId) {
-            return <persist:NotFoundError>error("Not found: " + workspaceId.toString());
-        }
-        Workspace workspace = self.workspaces.get(workspaceId);
-        foreach var [k, v] in value.entries() {
-            workspace[k] = v;
-=======
         lock {
             if !workspacesTable.hasKey(workspaceId) {
-                return <persist:InvalidKeyError>error("Not found: " + workspaceId.toString());
+                return <persist:NotFoundError>error("Not found: " + workspaceId.toString());
             }
             Workspace workspace = workspacesTable.get(workspaceId);
             foreach var [k, v] in value.clone().entries() {
@@ -191,52 +133,16 @@
             }
             workspacesTable.put(workspace);
             return workspace.clone();
->>>>>>> 13e4e530
         }
     }
 
     isolated resource function delete workspaces/[string workspaceId]() returns Workspace|persist:Error {
-<<<<<<< HEAD
-        if !self.workspaces.hasKey(workspaceId) {
-            return <persist:NotFoundError>error("Not found: " + workspaceId.toString());
-        }
-        return self.workspaces.remove(workspaceId);
-    }
-
-    private function queryWorkspaces(string[] fields) returns stream<record {}, persist:Error?> {
-        return from record {} 'object in self.workspaces
-            outer join var building in self.buildings on ['object.locationBuildingCode] equals [building?.buildingCode]
-            outer join var employee in self.employees on ['object.workspaceEmpNo] equals [employee?.empNo]
-
-            select persist:filterRecord({
-                ...'object,
-                "building": building,
-                "employee": employee
-            }, fields);
-    }
-
-    private function queryOneWorkspaces(anydata key) returns record {}|persist:NotFoundError {
-        from record {} 'object in self.workspaces
-        where self.persistClients.get(WORKSPACE).getKey('object) == key
-        outer join var building in self.buildings on ['object.locationBuildingCode] equals [building?.buildingCode]
-        outer join var employee in self.employees on ['object.workspaceEmpNo] equals [employee?.empNo]
-
-        do {
-            return {
-                ...'object,
-                "building": building,
-                "employee": employee
-            };
-        };
-        return <persist:NotFoundError>error("Invalid key: " + key.toString());
-=======
         lock {
             if !workspacesTable.hasKey(workspaceId) {
-                return <persist:InvalidKeyError>error("Not found: " + workspaceId.toString());
+                return <persist:NotFoundError>error("Not found: " + workspaceId.toString());
             }
             return workspacesTable.remove(workspaceId).clone();
         }
->>>>>>> 13e4e530
     }
 
     isolated resource function get buildings(BuildingTargetType targetType = <>) returns stream<targetType, persist:Error?> = @java:Method {
@@ -252,16 +158,11 @@
     isolated resource function post buildings(BuildingInsert[] data) returns string[]|persist:Error {
         string[] keys = [];
         foreach BuildingInsert value in data {
-<<<<<<< HEAD
-            if self.buildings.hasKey(value.buildingCode) {
-                return <persist:AlreadyExistsError>error("Duplicate key: " + value.buildingCode.toString());
-=======
             lock {
                 if buildingsTable.hasKey(value.buildingCode) {
-                    return <persist:DuplicateKeyError>error("Duplicate key: " + value.buildingCode.toString());
+                    return <persist:AlreadyExistsError>error("Duplicate key: " + value.buildingCode.toString());
                 }
                 buildingsTable.put(value.clone());
->>>>>>> 13e4e530
             }
             keys.push(value.buildingCode);
         }
@@ -269,17 +170,9 @@
     }
 
     isolated resource function put buildings/[string buildingCode](BuildingUpdate value) returns Building|persist:Error {
-<<<<<<< HEAD
-        if !self.buildings.hasKey(buildingCode) {
-            return <persist:NotFoundError>error("Not found: " + buildingCode.toString());
-        }
-        Building building = self.buildings.get(buildingCode);
-        foreach var [k, v] in value.entries() {
-            building[k] = v;
-=======
         lock {
             if !buildingsTable.hasKey(buildingCode) {
-                return <persist:InvalidKeyError>error("Not found: " + buildingCode.toString());
+                return <persist:NotFoundError>error("Not found: " + buildingCode.toString());
             }
             Building building = buildingsTable.get(buildingCode);
             foreach var [k, v] in value.clone().entries() {
@@ -287,42 +180,16 @@
             }
             buildingsTable.put(building);
             return building.clone();
->>>>>>> 13e4e530
         }
     }
 
     isolated resource function delete buildings/[string buildingCode]() returns Building|persist:Error {
-<<<<<<< HEAD
-        if !self.buildings.hasKey(buildingCode) {
-            return <persist:NotFoundError>error("Not found: " + buildingCode.toString());
-        }
-        return self.buildings.remove(buildingCode);
-    }
-
-    private function queryBuildings(string[] fields) returns stream<record {}, persist:Error?> {
-        return from record {} 'object in self.buildings
-            select persist:filterRecord({
-                ...'object
-            }, fields);
-    }
-
-    private function queryOneBuildings(anydata key) returns record {}|persist:NotFoundError {
-        from record {} 'object in self.buildings
-        where self.persistClients.get(BUILDING).getKey('object) == key
-        do {
-            return {
-                ...'object
-            };
-        };
-        return <persist:NotFoundError>error("Invalid key: " + key.toString());
-=======
         lock {
             if !buildingsTable.hasKey(buildingCode) {
-                return <persist:InvalidKeyError>error("Not found: " + buildingCode.toString());
+                return <persist:NotFoundError>error("Not found: " + buildingCode.toString());
             }
             return buildingsTable.remove(buildingCode).clone();
         }
->>>>>>> 13e4e530
     }
 
     isolated resource function get departments(DepartmentTargetType targetType = <>) returns stream<targetType, persist:Error?> = @java:Method {
@@ -338,16 +205,11 @@
     isolated resource function post departments(DepartmentInsert[] data) returns string[]|persist:Error {
         string[] keys = [];
         foreach DepartmentInsert value in data {
-<<<<<<< HEAD
-            if self.departments.hasKey(value.deptNo) {
-                return <persist:AlreadyExistsError>error("Duplicate key: " + value.deptNo.toString());
-=======
             lock {
                 if departmentsTable.hasKey(value.deptNo) {
-                    return <persist:DuplicateKeyError>error("Duplicate key: " + value.deptNo.toString());
+                    return <persist:AlreadyExistsError>error("Duplicate key: " + value.deptNo.toString());
                 }
                 departmentsTable.put(value.clone());
->>>>>>> 13e4e530
             }
             keys.push(value.deptNo);
         }
@@ -355,17 +217,9 @@
     }
 
     isolated resource function put departments/[string deptNo](DepartmentUpdate value) returns Department|persist:Error {
-<<<<<<< HEAD
-        if !self.departments.hasKey(deptNo) {
-            return <persist:NotFoundError>error("Not found: " + deptNo.toString());
-        }
-        Department department = self.departments.get(deptNo);
-        foreach var [k, v] in value.entries() {
-            department[k] = v;
-=======
         lock {
             if !departmentsTable.hasKey(deptNo) {
-                return <persist:InvalidKeyError>error("Not found: " + deptNo.toString());
+                return <persist:NotFoundError>error("Not found: " + deptNo.toString());
             }
             Department department = departmentsTable.get(deptNo);
             foreach var [k, v] in value.clone().entries() {
@@ -373,21 +227,15 @@
             }
             departmentsTable.put(department);
             return department.clone();
->>>>>>> 13e4e530
         }
     }
 
     isolated resource function delete departments/[string deptNo]() returns Department|persist:Error {
-<<<<<<< HEAD
-        if !self.departments.hasKey(deptNo) {
-            return <persist:NotFoundError>error("Not found: " + deptNo.toString());
-=======
         lock {
             if !departmentsTable.hasKey(deptNo) {
-                return <persist:InvalidKeyError>error("Not found: " + deptNo.toString());
+                return <persist:NotFoundError>error("Not found: " + deptNo.toString());
             }
             return departmentsTable.remove(deptNo).clone();
->>>>>>> 13e4e530
         }
     }
 
@@ -396,17 +244,6 @@
     }
 }
 
-<<<<<<< HEAD
-    private function queryOneDepartments(anydata key) returns record {}|persist:NotFoundError {
-        from record {} 'object in self.departments
-        where self.persistClients.get(DEPARTMENT).getKey('object) == key
-        do {
-            return {
-                ...'object
-            };
-        };
-        return <persist:NotFoundError>error("Invalid key: " + key.toString());
-=======
 isolated function queryEmployees(string[] fields) returns stream<record {}, persist:Error?> {
     table<Employee> key(empNo) employeesClonedTable;
     lock {
@@ -424,7 +261,7 @@
         }, fields);
 }
 
-isolated function queryOneEmployees(anydata key) returns record {}|persist:InvalidKeyError {
+isolated function queryOneEmployees(anydata key) returns record {}|persist:NotFoundError {
     table<Employee> key(empNo) employeesClonedTable;
     lock {
         employeesClonedTable = employeesTable.clone();
@@ -442,14 +279,13 @@
             "department": department
         };
     };
-    return <persist:InvalidKeyError>error("Invalid key: " + key.toString());
+    return <persist:NotFoundError>error("Invalid key: " + key.toString());
 }
 
 isolated function queryWorkspaces(string[] fields) returns stream<record {}, persist:Error?> {
     table<Workspace> key(workspaceId) workspacesClonedTable;
     lock {
         workspacesClonedTable = workspacesTable.clone();
->>>>>>> 13e4e530
     }
     table<Building> key(buildingCode) buildingsClonedTable;
     lock {
@@ -469,7 +305,7 @@
         }, fields);
 }
 
-isolated function queryOneWorkspaces(anydata key) returns record {}|persist:InvalidKeyError {
+isolated function queryOneWorkspaces(anydata key) returns record {}|persist:NotFoundError {
     table<Workspace> key(workspaceId) workspacesClonedTable;
     lock {
         workspacesClonedTable = workspacesTable.clone();
@@ -493,7 +329,7 @@
             "employee": employee
         };
     };
-    return <persist:InvalidKeyError>error("Invalid key: " + key.toString());
+    return <persist:NotFoundError>error("Invalid key: " + key.toString());
 }
 
 isolated function queryBuildings(string[] fields) returns stream<record {}, persist:Error?> {
@@ -507,7 +343,7 @@
         }, fields);
 }
 
-isolated function queryOneBuildings(anydata key) returns record {}|persist:InvalidKeyError {
+isolated function queryOneBuildings(anydata key) returns record {}|persist:NotFoundError {
     table<Building> key(buildingCode) buildingsClonedTable;
     lock {
         buildingsClonedTable = buildingsTable.clone();
@@ -519,7 +355,7 @@
             ...'object
         };
     };
-    return <persist:InvalidKeyError>error("Invalid key: " + key.toString());
+    return <persist:NotFoundError>error("Invalid key: " + key.toString());
 }
 
 isolated function queryDepartments(string[] fields) returns stream<record {}, persist:Error?> {
@@ -533,7 +369,7 @@
         }, fields);
 }
 
-isolated function queryOneDepartments(anydata key) returns record {}|persist:InvalidKeyError {
+isolated function queryOneDepartments(anydata key) returns record {}|persist:NotFoundError {
     table<Department> key(deptNo) departmentsClonedTable;
     lock {
         departmentsClonedTable = departmentsTable.clone();
@@ -545,7 +381,7 @@
             ...'object
         };
     };
-    return <persist:InvalidKeyError>error("Invalid key: " + key.toString());
+    return <persist:NotFoundError>error("Invalid key: " + key.toString());
 }
 
 isolated function queryBuildingsWorkspaces(record {} value, string[] fields) returns record {}[] {
