// AUTO-GENERATED FILE. DO NOT MODIFY.

// This file is an auto-generated file by Ballerina persistence layer for entities.
// It should not be modified by hand.

import ballerina/persist;
import ballerina/sql;
import ballerina/time;
import ballerinax/mysql;

const MEDICAL_NEED = "MedicalNeed";
const MEDICAL_ITEM = "MedicalItem";

public client class EntitiesClient {

    private final mysql:Client dbClient;

    private final map<persist:SQLClient> persistClients;

    private final record {|persist:Metadata...;|} metadata = {
        "medicalneed": {
            entityName: "MedicalNeed",
            tableName: `MedicalNeed`,
            fieldMetadata: {
                'record: {columnName: "'record", 'type: int},
                medicalitemItemId: {columnName: "medicalitemItemId", 'type: int},
                beneficiaryId: {columnName: "beneficiaryId", 'type: int},
                'time: {columnName: "'time", 'type: time:Civil},
                urgency: {columnName: "urgency", 'type: string},
                quantity: {columnName: "quantity", 'type: int}
            },
            keyFields: ["'record"]
        },
        "medicalitem": {
            entityName: "MedicalItem",
            tableName: `MedicalItem`,
            fieldMetadata: {
                itemId: {columnName: "itemId", 'type: int},
                'string: {columnName: "'string", 'type: string},
                'type: {columnName: "'type", 'type: string},
                unit: {columnName: "unit", 'type: string}
            },
            keyFields: ["itemId"]
        }
    };

    public function init() returns persist:Error? {
        mysql:Client|error dbClient = new (host = host, user = user, password = password, database = database, port = port);
        if dbClient is error {
            return <persist:Error>error(dbClient.message());
        }
        self.dbClient = dbClient;
        self.persistClients = {
<<<<<<< HEAD
            medicalneed: check new (self.dbClient, self.metadata.get(MEDICALNEED)),
            medicalitem: check new (self.dbClient, self.metadata.get(MEDICALITEM))
        };
=======
            medicalneed: check new (self.dbClient, self.metadata.get(MEDICAL_NEED),
            medicalitem: check new (self.dbClient, self.metadata.get(MEDICAL_ITEM)        };
>>>>>>> 58a11005
    }

    isolated resource function get medicalneed() returns stream<MedicalNeed, persist:Error?> {
        stream<record {}, sql:Error?>|persist:Error result = self.persistClients.get(MEDICAL_NEED).runReadQuery(MedicalNeed);
        if result is persist:Error {
            return new stream<MedicalNeed, persist:Error?>(new MedicalNeedStream((), result));
        } else {
            return new stream<MedicalNeed, persist:Error?>(new MedicalNeedStream(result));
        }
    }
    isolated resource function get medicalneed/[int 'record]() returns MedicalNeed|persist:Error {
<<<<<<< HEAD
        MedicalNeed|error result = (check self.persistClients.get(MEDICALNEED).runReadByKeyQuery(MedicalNeed, 'record)).cloneWithType(MedicalNeed);
        if result is error {
            return <persist:Error>error(result.message());
        }
        return result;
=======
        return (check self.persistClients.get(MEDICAL_NEED).runReadByKeyQuery(MedicalNeed, 'record)).cloneWithType(MedicalNeed);
>>>>>>> 58a11005
    }
    isolated resource function post medicalneed(MedicalNeedInsert[] data) returns int[]|persist:Error {
        _ = check self.persistClients.get(MEDICALNEED).runBatchInsertQuery(data);
        return from MedicalNeedInsert inserted in data
            select inserted.'record;
    }
    isolated resource function put medicalneed/[int 'record](MedicalNeedUpdate value) returns MedicalNeed|persist:Error {
        _ = check self.persistClients.get(MEDICALNEED).runUpdateQuery({"'record": 'record}, value);
        return self->/medicalneed/['record].get();
    }
    isolated resource function delete medicalneed/[int 'record]() returns MedicalNeed|persist:Error {
        MedicalNeed 'object = check self->/medicalneed/['record].get();
        _ = check self.persistClients.get(MEDICALNEED).runDeleteQuery({"'record": 'record});
        return 'object;
    }

    isolated resource function get medicalitem() returns stream<MedicalItem, persist:Error?> {
        stream<record {}, sql:Error?>|persist:Error result = self.persistClients.get(MEDICAL_ITEM).runReadQuery(MedicalItem);
        if result is persist:Error {
            return new stream<MedicalItem, persist:Error?>(new MedicalItemStream((), result));
        } else {
            return new stream<MedicalItem, persist:Error?>(new MedicalItemStream(result));
        }
    }
    isolated resource function get medicalitem/[int itemId]() returns MedicalItem|persist:Error {
<<<<<<< HEAD
        MedicalItem|error result = (check self.persistClients.get(MEDICALITEM).runReadByKeyQuery(MedicalItem, itemId)).cloneWithType(MedicalItem);
        if result is error {
            return <persist:Error>error(result.message());
        }
        return result;
=======
        return (check self.persistClients.get(MEDICAL_ITEM).runReadByKeyQuery(MedicalItem, itemId)).cloneWithType(MedicalItem);
>>>>>>> 58a11005
    }
    isolated resource function post medicalitem(MedicalItemInsert[] data) returns int[]|persist:Error {
        _ = check self.persistClients.get(MEDICALITEM).runBatchInsertQuery(data);
        return from MedicalItemInsert inserted in data
            select inserted.itemId;
    }
    isolated resource function put medicalitem/[int itemId](MedicalItemUpdate value) returns MedicalItem|persist:Error {
        _ = check self.persistClients.get(MEDICALITEM).runUpdateQuery({"itemId": itemId}, value);
        return self->/medicalitem/[itemId].get();
    }
    isolated resource function delete medicalitem/[int itemId]() returns MedicalItem|persist:Error {
        MedicalItem 'object = check self->/medicalitem/[itemId].get();
        _ = check self.persistClients.get(MEDICALITEM).runDeleteQuery({"itemId": itemId});
        return 'object;
    }

    public function close() returns persist:Error? {
        error? result = self.dbClient.close();
        if result is error {
            return <persist:Error>error(result.message());
        }
        return result;
    }
}

public class MedicalNeedStream {

    private stream<anydata, sql:Error?>? anydataStream;
    private persist:Error? err;

    public isolated function init(stream<anydata, sql:Error?>? anydataStream, persist:Error? err = ()) {
        self.anydataStream = anydataStream;
        self.err = err;
    }

    public isolated function next() returns record {|MedicalNeed value;|}|persist:Error? {
        if self.err is persist:Error {
            return <persist:Error>self.err;
        } else if self.anydataStream is stream<anydata, sql:Error?> {
            var anydataStream = <stream<anydata, sql:Error?>>self.anydataStream;
            var streamValue = anydataStream.next();
            if streamValue is () {
                return streamValue;
            } else if (streamValue is sql:Error) {
                return <persist:Error>error(streamValue.message());
            } else {
                MedicalNeed|error value = streamValue.value.cloneWithType(MedicalNeed);
                if value is error {
                    return <persist:Error>error(value.message());
                }
                record {|MedicalNeed value;|} nextRecord = {value: value};
                return nextRecord;
            }
        } else {
            return ();
        }
    }

    public isolated function close() returns persist:Error? {
        check persist:closeEntityStream(self.anydataStream);
    }
}

public class MedicalItemStream {

    private stream<anydata, sql:Error?>? anydataStream;
    private persist:Error? err;

    public isolated function init(stream<anydata, sql:Error?>? anydataStream, persist:Error? err = ()) {
        self.anydataStream = anydataStream;
        self.err = err;
    }

    public isolated function next() returns record {|MedicalItem value;|}|persist:Error? {
        if self.err is persist:Error {
            return <persist:Error>self.err;
        } else if self.anydataStream is stream<anydata, sql:Error?> {
            var anydataStream = <stream<anydata, sql:Error?>>self.anydataStream;
            var streamValue = anydataStream.next();
            if streamValue is () {
                return streamValue;
            } else if (streamValue is sql:Error) {
                return <persist:Error>error(streamValue.message());
            } else {
                MedicalItem|error value = streamValue.value.cloneWithType(MedicalItem);
                if value is error {
                    return <persist:Error>error(value.message());
                }
                record {|MedicalItem value;|} nextRecord = {value: value};
                return nextRecord;
            }
        } else {
            return ();
        }
    }

    public isolated function close() returns persist:Error? {
        check persist:closeEntityStream(self.anydataStream);
    }
}
<|MERGE_RESOLUTION|>--- conflicted
+++ resolved
@@ -51,14 +51,9 @@
         }
         self.dbClient = dbClient;
         self.persistClients = {
-<<<<<<< HEAD
-            medicalneed: check new (self.dbClient, self.metadata.get(MEDICALNEED)),
-            medicalitem: check new (self.dbClient, self.metadata.get(MEDICALITEM))
+            medicalneed: check new (self.dbClient, self.metadata.get(MEDICAL_NEED)),
+            medicalitem: check new (self.dbClient, self.metadata.get(MEDICAL_ITEM))
         };
-=======
-            medicalneed: check new (self.dbClient, self.metadata.get(MEDICAL_NEED),
-            medicalitem: check new (self.dbClient, self.metadata.get(MEDICAL_ITEM)        };
->>>>>>> 58a11005
     }
 
     isolated resource function get medicalneed() returns stream<MedicalNeed, persist:Error?> {
@@ -70,28 +65,24 @@
         }
     }
     isolated resource function get medicalneed/[int 'record]() returns MedicalNeed|persist:Error {
-<<<<<<< HEAD
-        MedicalNeed|error result = (check self.persistClients.get(MEDICALNEED).runReadByKeyQuery(MedicalNeed, 'record)).cloneWithType(MedicalNeed);
+        MedicalNeed|error result = (check self.persistClients.get(MEDICAL_NEED).runReadByKeyQuery(MedicalNeed, 'record)).cloneWithType(MedicalNeed);
         if result is error {
             return <persist:Error>error(result.message());
         }
         return result;
-=======
-        return (check self.persistClients.get(MEDICAL_NEED).runReadByKeyQuery(MedicalNeed, 'record)).cloneWithType(MedicalNeed);
->>>>>>> 58a11005
     }
     isolated resource function post medicalneed(MedicalNeedInsert[] data) returns int[]|persist:Error {
-        _ = check self.persistClients.get(MEDICALNEED).runBatchInsertQuery(data);
+        _ = check self.persistClients.get(MEDICAL_NEED).runBatchInsertQuery(data);
         return from MedicalNeedInsert inserted in data
             select inserted.'record;
     }
     isolated resource function put medicalneed/[int 'record](MedicalNeedUpdate value) returns MedicalNeed|persist:Error {
-        _ = check self.persistClients.get(MEDICALNEED).runUpdateQuery({"'record": 'record}, value);
+        _ = check self.persistClients.get(MEDICAL_NEED).runUpdateQuery({"'record": 'record}, value);
         return self->/medicalneed/['record].get();
     }
     isolated resource function delete medicalneed/[int 'record]() returns MedicalNeed|persist:Error {
         MedicalNeed 'object = check self->/medicalneed/['record].get();
-        _ = check self.persistClients.get(MEDICALNEED).runDeleteQuery({"'record": 'record});
+        _ = check self.persistClients.get(MEDICAL_NEED).runDeleteQuery({"'record": 'record});
         return 'object;
     }
 
@@ -104,28 +95,24 @@
         }
     }
     isolated resource function get medicalitem/[int itemId]() returns MedicalItem|persist:Error {
-<<<<<<< HEAD
-        MedicalItem|error result = (check self.persistClients.get(MEDICALITEM).runReadByKeyQuery(MedicalItem, itemId)).cloneWithType(MedicalItem);
+        MedicalItem|error result = (check self.persistClients.get(MEDICAL_ITEM).runReadByKeyQuery(MedicalItem, itemId)).cloneWithType(MedicalItem);
         if result is error {
             return <persist:Error>error(result.message());
         }
         return result;
-=======
-        return (check self.persistClients.get(MEDICAL_ITEM).runReadByKeyQuery(MedicalItem, itemId)).cloneWithType(MedicalItem);
->>>>>>> 58a11005
     }
     isolated resource function post medicalitem(MedicalItemInsert[] data) returns int[]|persist:Error {
-        _ = check self.persistClients.get(MEDICALITEM).runBatchInsertQuery(data);
+        _ = check self.persistClients.get(MEDICAL_ITEM).runBatchInsertQuery(data);
         return from MedicalItemInsert inserted in data
             select inserted.itemId;
     }
     isolated resource function put medicalitem/[int itemId](MedicalItemUpdate value) returns MedicalItem|persist:Error {
-        _ = check self.persistClients.get(MEDICALITEM).runUpdateQuery({"itemId": itemId}, value);
+        _ = check self.persistClients.get(MEDICAL_ITEM).runUpdateQuery({"itemId": itemId}, value);
         return self->/medicalitem/[itemId].get();
     }
     isolated resource function delete medicalitem/[int itemId]() returns MedicalItem|persist:Error {
         MedicalItem 'object = check self->/medicalitem/[itemId].get();
-        _ = check self.persistClients.get(MEDICALITEM).runDeleteQuery({"itemId": itemId});
+        _ = check self.persistClients.get(MEDICAL_ITEM).runDeleteQuery({"itemId": itemId});
         return 'object;
     }
 
